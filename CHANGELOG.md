# Changelog

<<<<<<< HEAD
## [v3.5.0-dev] - Unreleased
=======
## [v3.4.0] - 2022-03-27

### **Breaking Changes**
This release makes the MongoDB version configurable in the .env file. Prior to this release, the MongoDB version was 4.0. We recommend upgrading to 5.0 or 4.4. Upgrade instructions can be found in [.wiki/Upgrading](.wiki/Upgrading.md#Upgrade/downgradeMongoDB).

Please run the Update All Songs job after upgrading to ensure playlist and station song data accuracy.

### Added
- feat: Scroll to next song item in Edit Songs queue
- feat: Reset Advanced Table bulk actions popup position on screen resize if in initial position
- feat: Global LESS variables
- refactor: Configurable Main Footer links
- feat: Configurable Docker container restart policy
- feat: Backend job to create a song
- feat: Create song from scratch with Edit Song
- chore: Added CodeQL analysis GitHub action
- feat: Ability to select track position in Edit Song player
- feat: Ability to select playback rate in Edit Song player
- feat: Login with username or email
- chore: Added CHANGELOG.md
- feat: Added view profile button to admin/users table
- feat: Ability to delete reports
- feat: Added resolved attribute to reports Advanced Table
- feat: Option to edit songs after import in Import Playlist
- feat: Configurable MongoDB and Redis Docker container data directories
- feat: Ability to toggle report resolution status
- feat: Ability to show news items to new users on first visit
- feat: Added warning label to thumbnails in Edit Song if not square
- chore: Added Upgrading wiki page
- feat: Configurable MongoDB container image version

### Changed
- refactor: Replaced night mode toggle slider in Main Header with day/night icons
- refactor: Replaced SASS/SCCS with LESS
- refactor: Hide registration buttons and prevent opening register modal if registration is disabled
- refactor: Trim certain user modifiable strings in playlists, songs, reports and stations
- refactor: Allow title to wrap to a 2nd line if no there are no artists in Song Item
- refactor: Consistent border-radius
- refactor: Consistent box-shadow
- refactor: Replace deprecated /deep/ selector with :deep()
- chore: Update frontend and backend packages, and docker images
- refactor: Move Edit Song verify toggle button to in-form toggle switch
- refactor: Volume slider styling improvements
- refactor: Replaced admin secondary nav with sidebar
- refactor: Moved Request Song import youtube playlist to Import Playlist modal
- refactor: Select input styling consistency
- refactor: Show notice that song has been deleted in Edit Song
- refactor: Reduce dropdown toggle button width
- refactor: Set title and thumbnail on YouTube video selection in Create Song
- refactor: Show YouTube tab by default in Create Song
- refactor: Move admin tab routing to vue router
- refactor: Pull images in musare.sh build command
- refactor: Delete user sessions when account is deleted

### Fixed
- fix: Relative homepage header height causing overlay of content on non-standard resolutions
- fix: Unable to toggle nightmode on mobile logged out on homepage
- fix: Station card top row should not wrap
- fix: Advanced Table CTRL/SHIFT select rows does not work
- fix: Station not automatically removed from favorite stations on homepage on deletion
- fix: Playlist songs do not contain verified attribute
- fix: Newest news should only fetch published items
- fix: Deleting a song as an admin adds activity item that you deleted a song from genre playlists
- fix: News item divider has no top/bottom margin
- fix: Edit Song failing to fetch song reports
- fix: Station refill can include current song
- fix: Lofig can not be loaded from deep path
- fix: CTRL/SHIFT+select Advanced Table rows no longer working
- fix: Entering station with volume previously set to 0 is handled as muted
- fix: Genre playlists are created even if the song is unverified
- fix: Importing YouTube playlist throws URL invalid
- fix: Song validation should not require genres or artists for unverified songs
- fix: Station player not unloaded if queue runs empty
- fix: Edit Song player state not reset on close or next song
- fix: Playlists could sometimes not be created due to restrictive MongoDB index
- fix: Add tags to songs doesn't give any feedback to the user
- fix: AdvancedTable checkboxes overlay mobile navbar dropdown
- fix: Nightmode -> EditSong -> Discogs API Result release on hover style is messed up
- fix: Station creation validation always failing
- fix: Station info display name and description overflow horizontally
- fix: Volume slider incorrect sensitivity
- fix: Song thumbnail loading causes jumpiness on admin/songs
- fix: Manage Station go to station throws an error
- fix: Edit Song seekTo does not apply if video is stopped
- fix: Changing password in Settings does not create success toast
- fix: Invalid user sessions could sometimes break actions
- fix: Add To Playlist Dropdown create playlist button not full width

### Removed
- refactor: Removed skip to last 10s button from Edit Song player
- refactor: Removed Request Song modal

## [v3.4.0-rc2] - 2022-03-19

### Added
- feat: Re-added ability to hard stop player in Edit Song

### Changed
- refactor: Delete user sessions when account is deleted

### Fixed
- fix: Changing password in Settings does not create success toast
- fix: Invalid user sessions could sometimes break actions
- fix: Add To Playlist Dropdown create playlist button not full width
>>>>>>> f671796c

## [v3.4.0-rc1] - 2022-03-06

### **Breaking Changes**
This release makes the MongoDB version configurable in the .env file. Prior to this release, the MongoDB version was 4.0. We recommend upgrading to 5.0 or 4.4. Upgrade instructions can be found in [.wiki/Upgrading](.wiki/Upgrading.md#Upgrade/downgradeMongoDB).

Please run the Update All Songs job after upgrading to ensure playlist and station song data accuracy.

### Added
- feat: Scroll to next song item in Edit Songs queue
- feat: Reset Advanced Table bulk actions popup position on screen resize if in initial position
- feat: Global LESS variables
- refactor: Configurable Main Footer links
- feat: Configurable Docker container restart policy
- feat: Backend job to create a song
- feat: Create song from scratch with Edit Song
- chore: Added CodeQL analysis GitHub action
- feat: Ability to select track position in Edit Song player
- feat: Ability to select playback rate in Edit Song player
- feat: Login with username or email
- chore: Added CHANGELOG.md
- feat: Added view profile button to admin/users table
- feat: Ability to delete reports
- feat: Added resolved attribute to reports Advanced Table
- feat: Option to edit songs after import in Import Playlist
- feat: Configurable MongoDB and Redis Docker container data directories
- feat: Ability to toggle report resolution status
- feat: Ability to show news items to new users on first visit
- feat: Added warning label to thumbnails in Edit Song if not square
- chore: Added Upgrading wiki page
- feat: Configurable MongoDB container image version

### Changed
- refactor: Replaced night mode toggle slider in Main Header with day/night icons
- refactor: Replaced SASS/SCCS with LESS
- refactor: Hide registration buttons and prevent opening register modal if registration is disabled
- refactor: Trim certain user modifiable strings in playlists, songs, reports and stations
- refactor: Allow title to wrap to a 2nd line if no there are no artists in Song Item
- refactor: Consistent border-radius
- refactor: Consistent box-shadow
- refactor: Replace deprecated /deep/ selector with :deep()
- chore: Update frontend and backend packages, and docker images
- refactor: Move Edit Song verify toggle button to in-form toggle switch
- refactor: Volume slider styling improvements
- refactor: Replaced admin secondary nav with sidebar
- refactor: Moved Request Song import youtube playlist to Import Playlist modal
- refactor: Select input styling consistency
- refactor: Show notice that song has been deleted in Edit Song
- refactor: Reduce dropdown toggle button width
- refactor: Set title and thumbnail on YouTube video selection in Create Song
- refactor: Show YouTube tab by default in Create Song
- refactor: Move admin tab routing to vue router
- refactor: Pull images in musare.sh build command

### Fixed
- fix: Relative homepage header height causing overlay of content on non-standard resolutions
- fix: Unable to toggle nightmode on mobile logged out on homepage
- fix: Station card top row should not wrap
- fix: Advanced Table CTRL/SHIFT select rows does not work
- fix: Station not automatically removed from favorite stations on homepage on deletion
- fix: Playlist songs do not contain verified attribute
- fix: Newest news should only fetch published items
- fix: Deleting a song as an admin adds activity item that you deleted a song from genre playlists
- fix: News item divider has no top/bottom margin
- fix: Edit Song failing to fetch song reports
- fix: Station refill can include current song
- fix: Lofig can not be loaded from deep path
- fix: CTRL/SHIFT+select Advanced Table rows no longer working
- fix: Entering station with volume previously set to 0 is handled as muted
- fix: Genre playlists are created even if the song is unverified
- fix: Importing YouTube playlist throws URL invalid
- fix: Song validation should not require genres or artists for unverified songs
- fix: Station player not unloaded if queue runs empty
- fix: Edit Song player state not reset on close or next song
- fix: Playlists could sometimes not be created due to restrictive MongoDB index
- fix: Add tags to songs doesn't give any feedback to the user
- fix: AdvancedTable checkboxes overlay mobile navbar dropdown
- fix: Nightmode -> EditSong -> Discogs API Result release on hover style is messed up
- fix: Station creation validation always failing
- fix: Station info display name and description overflow horizontally
- fix: Volume slider incorrect sensitivity
- fix: Song thumbnail loading causes jumpiness on admin/songs
- fix: Manage Station go to station throws an error
- fix: Edit Song seekTo does not apply if video is stopped

### Removed
- refactor: Removed skip to last 10s button from Edit Song player
- refactor: Removed Request Song modal

## [v3.3.1] - 2022-02-03

### Fixes
- fix: migration18 doesnt migrate playlist and queue songs

## [v3.3.0] - 2022-01-22

### Added
- feat: Admin ability to edit another users playlist
- feat: Admin/Users ability to delete user, resend verify email and resend reset password email
- feat: Bulk Actions modal for admin/songs bulk editing tags, genres and artists.
- feat: Button and job to recalculate all song likes and dislikes
- feat: Confirm modal, for more detailed confirmation of actions
- feat: Create missing genre playlists button and job
- feat: Delete songs
- feat: Edit Songs modal
- feat: Import Album styling improvements and prefill Discogs data option
- feat: MediaSession controls (experimental)
- feat: New admin area advanced table
    - Advanced filter/search functionality with autocomplete for certain attributes
    - Bulk update actions popup for songs. Ability to bulk edit, verify, unverify, delete, update tags, genres and artists.
    - Hide columns
    - Keyboard shortcuts
    - Local and query storage of table configuration
    - Manage columns dropdown
    - Pagination and configurable page size
    - Reorder columns
    - Resize columns
    - Row update and removed event handling
    - Select rows with checkboxes
    - Sort by column
- feat: Open Manage Station from homepage
- feat: Open Station Queue from homepage
- feat: Redirect /admin to tab route
- feat: Run jobs dropdown in admin area pages to replace buttons
- feat: Song tagging
- feat: Store the latest admin tab in localStorage and reopen that tab next time you go to admin
- feat: View Musare version and Git info from backend/frontend
- chore: Security.md file

### Changed
- refactor: Auto suggest component
- refactor: Renamed confirm component to quick confirm
- refactor: Song status is now a verified boolean, with hidden songs migrated to unverified with a hidden tag
- refactor: Treat liked/disliked playlists more like normal user playlists, except the ability to rename and delete
- refactor: Unify song update socket events
- refactor: web-kit scrollbars and support Firefox scrollbar styling
- chore: Update material icons font
- chore: Use npm for can-autoplay and lofig packages

### Fixed
- fix: Any logged in user can perform certain actions on any playlist
- fix: Changing your username does not update your username stored locally
- fix: Clicking outside of the edit song modal whilst its loading, or attempt to close in any other way, will prevent you from closing the modal
- fix: Data request emails are always sent from musare.com
- fix: Frontend ws.js, when onConnect is called right after the socket connects (within 150ms), the onConnect callback is called twice
- fix: Header logo and modal close icon does not have user-select: none;
- fix: Home header min-height not set
- fix: Importing YouTube playlist has errors
- fix: Indexing reports prints "string" in backend logs
- fix: Memory leak on the frontend, where every time the backend restarts the homepage tries to index the stations X times the server has restarted whilst the homepage has been active
- fix: Modal footer overflow cropped
- fix: Move song to bottom of queue does not work on occasion
- fix: News items on news page overflow horizontally on mobile
- fix: Opening edit song modal whilst loading prevents closing modal
- fix: Queue does not have user-select set to none
- fix: Removed legacy editSong right container styling
- fix: Select dropdown arrow outside of container in create playlist
- fix: Spam closing EditSong modals from ImportAlbum causes weird issues
- fix: Tippy tooltips get cropped by modal overflow

## [v3.2.2] - 2021-12-11

### Changed
- refactor: Self host santa seeker icon

## [v3.2.1] - 2021-12-01

### Fixed
- fix: Jumpy candy cane seeker bar
- fix: Christmas lights on home header when logged out and on mobile aren't on bottom of element
- fix: Christmas lights hover just below main header
- fix: Christmas lights box shadow cropped

## [v3.2.0] - 2021-11-20

### Added
- feat: Added christmas theme
    - Enable with frontend config option
    - Red primary color
    - Candycane station seekerbar
    - Santa on sleigh seeker icon
    - Christmas lights below main and modal header
    - Snow falling in the background
- feat: Added new featured playlist feature to manage station, specify with backend config option
- feat: Added red station theme

### Changed
- refactor: Replaced standard red with darker red, except for christmas and red station themes.

## [v3.1.1] - 2021-11-15

### Fixed
- fix: Not logging in other open tabs automatically
- fix: blacklistedCommunityStationNames issues

## [v3.1.0] - 2021-11-14

### Added
- feat: New config option for blacklisted station names

### Changed
- refactor: Removed bulma dependency
- refactor: Patched missing styling after removing bulma
- refactor: Refactored createStation modal to allow for official station creation from admin area
- refactor: Refactored login and register modals to open on top of homepage from route

### Fixed
- Various bug fixes

## [v3.0.0] - 2021-10-31
Major update including feature changes, improvements and bug fixes. Changelog not completed for this release.<|MERGE_RESOLUTION|>--- conflicted
+++ resolved
@@ -1,8 +1,7 @@
 # Changelog
 
-<<<<<<< HEAD
 ## [v3.5.0-dev] - Unreleased
-=======
+
 ## [v3.4.0] - 2022-03-27
 
 ### **Breaking Changes**
@@ -107,7 +106,6 @@
 - fix: Changing password in Settings does not create success toast
 - fix: Invalid user sessions could sometimes break actions
 - fix: Add To Playlist Dropdown create playlist button not full width
->>>>>>> f671796c
 
 ## [v3.4.0-rc1] - 2022-03-06
 
