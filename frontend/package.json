{
  "name": "musare-frontend",
  "sideEffects": [
    "*.css",
    "*.vue"
  ],
  "private": true,
<<<<<<< HEAD
  "version": "3.8.0-dev",
=======
  "version": "3.7.0-rc2",
>>>>>>> 554852ec
  "description": "An open-source collaborative music listening and catalogue curation application. Currently supporting YouTube based content.",
  "main": "main.js",
  "author": "Musare Team",
  "license": "GPL-3.0",
  "repository": "https://github.com/Musare/Musare",
  "scripts": {
    "lint": "npx eslint --cache src --ext .js,.ts,.vue",
    "dev": "npx vite",
    "prod": "npx vite build --emptyOutDir",
    "typescript": "npx vue-tsc --noEmit --skipLibCheck"
  },
  "devDependencies": {
    "@typescript-eslint/eslint-plugin": "^5.33.1",
    "@typescript-eslint/parser": "^5.33.1",
    "eslint": "^8.22.0",
    "eslint-config-prettier": "^8.5.0",
    "eslint-plugin-import": "^2.26.0",
    "eslint-plugin-prettier": "^4.2.1",
    "eslint-plugin-vue": "^9.3.0",
    "less": "^4.1.3",
    "prettier": "^2.7.1",
    "vite-plugin-dynamic-import": "^1.1.1",
    "vue-eslint-parser": "^9.0.3",
    "vue-tsc": "^0.39.5"
  },
  "dependencies": {
    "@vitejs/plugin-vue": "^3.0.3",
    "can-autoplay": "^3.0.2",
    "chart.js": "^3.9.1",
    "config": "^3.3.7",
    "date-fns": "^2.29.2",
    "dompurify": "^2.3.10",
    "eslint-config-airbnb-base": "^15.0.0",
    "lofig": "^1.3.4",
    "marked": "^4.0.18",
    "normalize.css": "^8.0.1",
    "pinia": "^2.0.19",
    "toasters": "^2.3.1",
    "typescript": "^4.7.4",
    "vite": "^3.0.9",
    "vue": "^3.2.36",
    "vue-chartjs": "^4.1.1",
    "vue-content-loader": "^2.0.1",
    "vue-draggable-list": "^0.1.0",
    "vue-json-pretty": "^2.2.0",
    "vue-router": "^4.1.3",
    "vue-tippy": "^6.0.0-alpha.63"
  }
}<|MERGE_RESOLUTION|>--- conflicted
+++ resolved
@@ -5,11 +5,7 @@
     "*.vue"
   ],
   "private": true,
-<<<<<<< HEAD
   "version": "3.8.0-dev",
-=======
-  "version": "3.7.0-rc2",
->>>>>>> 554852ec
   "description": "An open-source collaborative music listening and catalogue curation application. Currently supporting YouTube based content.",
   "main": "main.js",
   "author": "Musare Team",
