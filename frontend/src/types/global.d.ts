/* eslint no-var: 0 */
/* eslint vars-on-top: 0 */

declare global {
	var stationInterval: number;
	var YT: any;
	var stationNextSongTimeout: any;
	var grecaptcha: any;
	var addToPlaylistDropdown: any;
	var scrollDebounceId: any;
	var focusedElementBefore: any;
	var draggingItem:
		| undefined
		| {
				itemIndex: number;
				itemListUuid: string;
				itemGroup: string;
				itemOnMove?: (index: number) => any;
				initialItemIndex: number;
				initialItemListUuid: string;
		  };
<<<<<<< HEAD
	var MUSARE_VERSION: string;
	var MUSARE_GIT: {
		remote: string;
		remoteUrl: string;
		branch: string;
		latestCommit: string;
		latestCommitShort: string;
	};
=======
	var soundcloudIframeLockUuid: string;
	var soundcloudIframeLockUuids: Set<string>;
>>>>>>> f5811b34
}

export {};<|MERGE_RESOLUTION|>--- conflicted
+++ resolved
@@ -19,7 +19,8 @@
 				initialItemIndex: number;
 				initialItemListUuid: string;
 		  };
-<<<<<<< HEAD
+	var soundcloudIframeLockUuid: string;
+	var soundcloudIframeLockUuids: Set<string>;
 	var MUSARE_VERSION: string;
 	var MUSARE_GIT: {
 		remote: string;
@@ -28,10 +29,6 @@
 		latestCommit: string;
 		latestCommitShort: string;
 	};
-=======
-	var soundcloudIframeLockUuid: string;
-	var soundcloudIframeLockUuids: Set<string>;
->>>>>>> f5811b34
 }
 
 export {};