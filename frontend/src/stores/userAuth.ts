--- conflicted
+++ resolved
@@ -14,17 +14,12 @@
 		email: "",
 		userId: "",
 		banned: false,
-<<<<<<< HEAD
-		ban: {},
-		gotData: false,
-		permissions: {}
-=======
 		ban: {
 			reason: null,
 			expiresAt: null
 		},
-		gotData: false
->>>>>>> 0bafee6c
+		gotData: false,
+		permissions: {}
 	}),
 	actions: {
 		register(user) {
