--- conflicted
+++ resolved
@@ -259,11 +259,8 @@
 
 app.use(router);
 
-<<<<<<< HEAD
 lofig.folder = "/config/default.json";
 
-=======
->>>>>>> 6e37a35b
 (async () => {
 	lofig.fetchConfig().then(config => {
 		const { configVersion, skipConfigVersionCheck } = config;
