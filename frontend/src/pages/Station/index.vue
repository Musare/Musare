<template>
	<div>
		<metadata v-if="exists && !loading" :title="`${station.displayName}`" />
		<metadata v-else-if="!exists && !loading" :title="`Not found`" />

		<div id="page-loader-container" v-if="loading">
			<content-loader
				width="1920"
				height="1080"
				:primary-color="nightmode ? '#222' : '#fff'"
				:secondary-color="nightmode ? '#444' : '#ddd'"
				preserve-aspect-ratio="none"
				id="page-loader-content"
			>
				<rect x="100" y="108" rx="5" ry="5" width="1048" height="672" />
				<rect x="100" y="810" rx="5" ry="5" width="1048" height="110" />
				<rect x="1190" y="110" rx="5" ry="5" width="630" height="149" />
				<rect x="1190" y="288" rx="5" ry="5" width="630" height="630" />
			</content-loader>

			<content-loader
				width="1920"
				height="1080"
				:primary-color="nightmode ? '#222' : '#fff'"
				:secondary-color="nightmode ? '#444' : '#ddd'"
				preserve-aspect-ratio="none"
				id="page-loader-layout"
			>
				<rect x="0" y="0" rx="0" ry="0" width="1920" height="64" />
				<rect x="0" y="980" rx="0" ry="0" width="1920" height="100" />
			</content-loader>
		</div>

		<!-- More simplistic loading animation for mobile users -->
		<div v-show="loading" id="mobile-progress-animation" />

		<ul
			v-if="
				currentSong &&
					(currentSong.youtubeId === 'l9PxOanFjxQ' ||
						currentSong.youtubeId === 'xKVcVSYmesU' ||
						currentSong.youtubeId === '60ItHLz5WEA')
			"
			class="bg-bubbles"
		>
			<li></li>
			<li></li>
			<li></li>
			<li></li>
			<li></li>
			<li></li>
			<li></li>
			<li></li>
			<li></li>
			<li></li>
		</ul>

		<div v-show="!loading">
			<main-header v-if="exists" />

			<div
				id="station-outer-container"
				:style="[!exists ? { margin: 0, padding: 0 } : {}]"
			>
				<div
					v-show="exists"
					id="station-inner-container"
					:class="{ 'nothing-here': noSong }"
				>
					<div id="station-left-column" class="column">
						<div id="about-station-container" class="quadrant">
							<div id="station-info">
								<div class="row" id="station-name">
									<h1>{{ station.displayName }}</h1>
									<a href="#">
										<!-- Favorite Station Button -->
										<i
											v-if="
												loggedIn && station.isFavorited
											"
											@click.prevent="unfavoriteStation()"
											content="Unfavorite Station"
											v-tippy
											class="material-icons"
											>star</i
										>
										<i
											v-if="
												loggedIn && !station.isFavorited
											"
											@click.prevent="favoriteStation()"
											class="material-icons"
											content="Favorite Station"
											v-tippy
											>star_border</i
										>
									</a>
									<i
										class="material-icons stationMode"
										:content="
											station.partyMode
												? 'Station in Party mode'
												: 'Station in Playlist mode'
										"
										v-tippy
										>{{
											station.partyMode
												? "emoji_people"
												: "playlist_play"
										}}</i
									>
								</div>
								<p>{{ station.description }}</p>
							</div>

							<div id="admin-buttons" v-if="isOwnerOrAdmin()">
								<!-- (Admin) Pause/Resume Button -->
								<button
									class="button is-danger"
									v-if="stationPaused"
									@click="resumeStation()"
								>
									<i class="material-icons icon-with-button"
										>play_arrow</i
									>
									<span class="optional-desktop-only-text">
										Resume Station
									</span>
								</button>
								<button
									class="button is-danger"
									@click="pauseStation()"
									v-else
								>
									<i class="material-icons icon-with-button"
										>pause</i
									>
									<span class="optional-desktop-only-text">
										Pause Station
									</span>
								</button>

								<!-- (Admin) Skip Button -->
								<button
									class="button is-danger"
									@click="skipStation()"
								>
									<i class="material-icons icon-with-button"
										>skip_next</i
									>
									<span class="optional-desktop-only-text">
										Force Skip
									</span>
								</button>

								<!-- (Admin) Station Settings Button -->
								<button
									class="button is-primary"
<<<<<<< HEAD
									@click="
										openModal({
											sector: 'station',
											modal: 'manageStation'
										})
									"
=======
									@click="openModal('editStation')"
>>>>>>> 942d2149
								>
									<i class="material-icons icon-with-button"
										>settings</i
									>
									<span class="optional-desktop-only-text">
										Manage Station
									</span>
								</button>
							</div>
						</div>
						<div id="sidebar-container" class="quadrant">
							<station-sidebar />
						</div>
					</div>
					<div id="station-right-column" class="column">
						<div class="player-container quadrant" v-show="!noSong">
							<div id="video-container">
								<div
									id="stationPlayer"
									style="
										width: 100%;
										height: 100%;
										min-height: 200px;
									"
								/>
								<div
									class="player-cannot-autoplay"
									v-if="!canAutoplay"
									@click="
										increaseVolume() && decreaseVolume()
									"
								>
									<p>
										Please click anywhere on the screen for
										the video to start
									</p>
								</div>
							</div>
							<div id="seeker-bar-container">
								<div
									id="seeker-bar"
									:style="{
										width: `${seekerbarPercentage}%`
									}"
									:class="{
										nyan:
											currentSong &&
											currentSong.youtubeId ===
												'QH2-TGUlwu4'
									}"
								/>
								<img
									v-if="
										currentSong &&
											currentSong.youtubeId ===
												'QH2-TGUlwu4'
									"
									src="https://freepngimg.com/thumb/nyan_cat/1-2-nyan-cat-free-download-png.png"
									:style="{
										position: 'absolute',
										top: `-10px`,
										left: `${seekerbarPercentage}%`,
										width: '50px'
									}"
								/>
								<img
									v-if="
										currentSong &&
											(currentSong.youtubeId ===
												'DtVBCG6ThDk' ||
												currentSong.youtubeId ===
													'sI66hcu9fIs' ||
												currentSong.youtubeId ===
													'iYYRH4apXDo' ||
												currentSong.youtubeId ===
													'tRcPA7Fzebw')
									"
									src="/assets/rocket.svg"
									:style="{
										position: 'absolute',
										top: `-21px`,
										left: `calc(${seekerbarPercentage}% - 35px)`,
										width: '50px',
										transform: 'rotate(45deg)'
									}"
								/>
								<img
									v-if="
										currentSong &&
											currentSong.youtubeId ===
												'jofNR_WkoCE'
									"
									src="/assets/fox.svg"
									:style="{
										position: 'absolute',
										top: `-21px`,
										left: `calc(${seekerbarPercentage}% - 35px)`,
										width: '50px',
										transform: 'scaleX(-1)',
										opacity: 1
									}"
								/>
								<img
									v-if="
										currentSong &&
											(currentSong.youtubeId ===
												'l9PxOanFjxQ' ||
												currentSong.youtubeId ===
													'xKVcVSYmesU' ||
												currentSong.youtubeId ===
													'60ItHLz5WEA')
									"
									src="/assets/old_logo.png"
									:style="{
										position: 'absolute',
										top: `-9px`,
										left: `calc(${seekerbarPercentage}% - 22px)`,
										'background-color': 'rgb(96, 199, 169)',
										width: '25px',
										height: '25px',
										'border-radius': '25px'
									}"
								/>
							</div>
							<div id="control-bar-container">
								<div id="left-buttons">
									<!-- Debug Box -->
									<button
										v-if="frontendDevMode === 'development'"
										class="button is-primary"
										@click="togglePlayerDebugBox()"
										@dblclick="resetPlayerDebugBox()"
										content="Debug"
										v-tippy
									>
										<i
											class="material-icons icon-with-button"
										>
											bug_report
										</i>
									</button>

									<!-- Local Pause/Resume Button -->
									<button
										class="button is-primary"
										@click="resumeLocalStation()"
										id="local-resume"
										v-if="localPaused"
										content="Unpause Playback"
										v-tippy
									>
										<i class="material-icons">play_arrow</i>
									</button>
									<button
										class="button is-primary"
										@click="pauseLocalStation()"
										id="local-pause"
										v-else
										content="Pause Playback"
										v-tippy
									>
										<i class="material-icons">pause</i>
									</button>

									<!-- Vote to Skip Button -->
									<button
										v-if="loggedIn"
										class="button is-primary"
										@click="voteSkipStation()"
										content="Vote to Skip Song"
										v-tippy
									>
										<i
											class="material-icons icon-with-button"
											>skip_next</i
										>
										{{ currentSong.skipVotes }}
									</button>
									<button
										v-else
										class="button is-primary disabled"
										content="Login to vote to skip songs"
										v-tippy
									>
										<i
											class="material-icons icon-with-button"
											>skip_next</i
										>
										{{ currentSong.skipVotes }}
									</button>
								</div>
								<div id="duration">
									<p>
										{{ timeElapsed }} /
										{{
											utils.formatTime(
												currentSong.duration
											)
										}}
									</p>
								</div>
								<p id="volume-control">
									<i
										v-if="muted"
										class="material-icons"
										@click="toggleMute()"
										content="Unmute"
										v-tippy
										>volume_mute</i
									>
									<i
										v-else
										class="material-icons"
										@click="toggleMute()"
										content="Mute"
										v-tippy
										>volume_down</i
									>
									<input
										v-model="volumeSliderValue"
										type="range"
										min="0"
										max="10000"
										class="volume-slider active"
										@change="changeVolume()"
										@input="changeVolume()"
									/>
									<i
										class="material-icons"
										@click="increaseVolume()"
										content="Increase Volume"
										v-tippy
										>volume_up</i
									>
								</p>
								<div id="right-buttons" v-if="loggedIn">
									<!-- Ratings (Like/Dislike) Buttons -->
									<div
										id="ratings"
										:class="{
											liked: liked,
											disliked: disliked
										}"
									>
										<!-- Like Song Button -->
										<button
											class="button is-success like-song"
											id="like-song"
											@click="toggleLike()"
											content="Like Song"
											v-tippy
										>
											<i
												class="material-icons icon-with-button"
												:class="{ liked: liked }"
												>thumb_up_alt</i
											>{{ currentSong.likes }}
										</button>

										<!-- Dislike Song Button -->
										<button
											class="button is-danger dislike-song"
											id="dislike-song"
											@click="toggleDislike()"
											content="Dislike Song"
											v-tippy
										>
											<i
												class="material-icons icon-with-button"
												:class="{
													disliked: disliked
												}"
												>thumb_down_alt</i
											>{{ currentSong.dislikes }}
										</button>
									</div>

									<!-- Add Song To Playlist Button & Dropdown -->
									<add-to-playlist-dropdown
										:song="currentSong"
										placement="top-end"
									>
										<div
											slot="button"
											id="add-song-to-playlist"
											content="Add Song to Playlist"
											v-tippy
										>
											<div class="control has-addons">
												<button
													class="button is-primary"
												>
													<i class="material-icons"
														>playlist_add</i
													>
												</button>
												<button
													class="button"
													id="dropdown-toggle"
												>
													<i class="material-icons">
														{{
															showPlaylistDropdown
																? "expand_more"
																: "expand_less"
														}}
													</i>
												</button>
											</div>
										</div>
									</add-to-playlist-dropdown>
								</div>
								<div id="right-buttons" v-else>
									<!-- Disabled Ratings (Like/Dislike) Buttons -->
									<div id="ratings">
										<!-- Disabled Like Song Button -->
										<button
											class="button is-success disabled"
											id="like-song"
											content="Login to like songs"
											v-tippy
										>
											<i
												class="material-icons icon-with-button"
												>thumb_up_alt</i
											>{{ currentSong.likes }}
										</button>

										<!-- Disabled Dislike Song Button -->
										<button
											class="button is-danger disabled"
											id="dislike-song"
											content="Login to dislike songs"
											v-tippy
										>
											<i
												class="material-icons icon-with-button"
												>thumb_down_alt</i
											>{{ currentSong.dislikes }}
										</button>
									</div>
									<!-- Disabled Add Song To Playlist Button & Dropdown -->
									<div id="add-song-to-playlist">
										<div class="control has-addons">
											<button
												class="button is-primary disabled"
												content="Login to add songs to playlist"
												v-tippy
											>
												<i class="material-icons"
													>queue</i
												>
											</button>
										</div>
									</div>
								</div>
							</div>
						</div>
						<p
							class="player-container nothing-here-text"
							v-if="noSong"
						>
							No song is currently playing
						</p>
						<div v-if="!noSong" id="current-next-row">
							<div
								id="currently-playing-container"
								class="quadrant"
								:class="{ 'no-currently-playing': noSong }"
							>
								<song-item
									:song="currentSong"
									:duration="false"
									:large-thumbnail="true"
									:requested-by="
										station.type === 'community' &&
											station.partyMode === true
									"
									header="Currently Playing.."
								/>
								<!-- <p v-else class="nothing-here-text">
								No song is currently playing
							</p> -->
							</div>
							<div
								v-if="nextSong"
								id="next-up-container"
								class="quadrant"
							>
								<song-item
									:song="nextSong"
									:duration="false"
									:large-thumbnail="true"
									:requested-by="
										station.type === 'community' &&
											station.partyMode === true
									"
									header="Next Up.."
								/>
							</div>
						</div>
					</div>
				</div>

<<<<<<< HEAD
				<request-song v-if="modals.station.requestSong" />
				<edit-playlist v-if="modals.station.editPlaylist" />
				<create-playlist v-if="modals.station.createPlaylist" />
				<manage-station
					v-if="modals.station.manageStation"
=======
				<song-queue v-if="modals.addSongToQueue" />
				<request-song v-if="modals.requestSong" />
				<edit-playlist v-if="modals.editPlaylist" />
				<create-playlist v-if="modals.createPlaylist" />
				<edit-station
					v-if="modals.editStation"
>>>>>>> 942d2149
					:station-id="station._id"
					sector="station"
				/>
				<report v-if="modals.report" />
			</div>

			<main-footer v-if="exists" />
		</div>

		<edit-song v-if="modals.editSong" song-type="songs" sector="station" />

		<floating-box id="player-debug-box" ref="playerDebugBox">
			<template #body>
				<span><b>YouTube id</b>: {{ currentSong.youtubeId }}</span>
				<span><b>Duration</b>: {{ currentSong.duration }}</span>
				<span
					><b>Skip duration</b>: {{ currentSong.skipDuration }}</span
				>
				<span><b>Can autoplay</b>: {{ canAutoplay }}</span>
				<span
					><b>Attempts to play video</b>:
					{{ attemptsToPlayVideo }}</span
				>
				<span
					><b>Last time requested if can autoplay</b>:
					{{ lastTimeRequestedIfCanAutoplay }}</span
				>
				<span><b>Loading</b>: {{ loading }}</span>
				<span><b>Playback rate</b>: {{ playbackRate }}</span>
				<span><b>Player ready</b>: {{ playerReady }}</span>
				<span><b>Ready</b>: {{ ready }}</span>
				<span><b>Seeking</b>: {{ seeking }}</span>
				<span><b>System difference</b>: {{ systemDifference }}</span>
				<span><b>Time before paused</b>: {{ timeBeforePause }}</span>
				<span><b>Time elapsed</b>: {{ timeElapsed }}</span>
				<span><b>Time paused</b>: {{ timePaused }}</span>
				<span><b>Volume slider value</b>: {{ volumeSliderValue }}</span>
				<span><b>Local paused</b>: {{ localPaused }}</span>
				<span><b>No song</b>: {{ noSong }}</span>
				<span
					><b>Party playlists selected</b>: {{ partyPlaylists }}</span
				>
				<span><b>Station paused</b>: {{ stationPaused }}</span>
				<span
					><b>Station Included Playlists</b>:
					{{ station.includedPlaylists.join(", ") }}</span
				>
				<span
					><b>Station Excluded Playlists</b>:
					{{ station.excludedPlaylists.join(", ") }}</span
				>
			</template>
		</floating-box>

		<Z404 v-if="!exists"></Z404>
	</div>
</template>

<script>
import { mapState, mapActions, mapGetters } from "vuex";
import Toast from "toasters";
import { ContentLoader } from "vue-content-loader";

import aw from "@/aw";
import ws from "@/ws";
import keyboardShortcuts from "@/keyboardShortcuts";

import MainHeader from "@/components/layout/MainHeader.vue";
import MainFooter from "@/components/layout/MainFooter.vue";

import FloatingBox from "@/components/FloatingBox.vue";
import AddToPlaylistDropdown from "@/components/AddToPlaylistDropdown.vue";
import SongItem from "@/components/SongItem.vue";
import Z404 from "../404.vue";

import utils from "../../../js/utils";

import StationSidebar from "./Sidebar/index.vue";

export default {
	components: {
		ContentLoader,
		MainHeader,
		MainFooter,
		RequestSong: () => import("@/components/modals/RequestSong.vue"),
		EditPlaylist: () => import("@/components/modals/EditPlaylist.vue"),
		CreatePlaylist: () => import("@/components/modals/CreatePlaylist.vue"),
		ManageStation: () =>
			import("@/components/modals/ManageStation/index.vue"),
		Report: () => import("@/components/modals/Report.vue"),
		Z404,
		FloatingBox,
		StationSidebar,
		AddToPlaylistDropdown,
		EditSong: () => import("@/components/modals/EditSong.vue"),
		SongItem
	},
	data() {
		return {
			utils,
			title: "Station",
			loading: true,
			ready: false,
			exists: true,
			playerReady: false,
			player: undefined,
			timePaused: 0,
			muted: false,
			timeElapsed: "0:00",
			liked: false,
			disliked: false,
			timeBeforePause: 0,
			skipVotes: 0,
			systemDifference: 0,
			attemptsToPlayVideo: 0,
			canAutoplay: true,
			lastTimeRequestedIfCanAutoplay: 0,
			seeking: false,
			playbackRate: 1,
			volumeSliderValue: 0,
			showPlaylistDropdown: false,
			theme: "var(--primary-color)",
			seekerbarPercentage: 0,
			frontendDevMode: "production",
			activityWatchVideoDataInterval: null,
			activityWatchVideoLastStatus: "",
			activityWatchVideoLastYouTubeId: "",
			activityWatchVideoLastStartDuration: ""
		};
	},
	computed: {
		...mapState("modalVisibility", {
			modals: state => state.modals
		}),
		...mapState("station", {
			station: state => state.station,
			currentSong: state => state.currentSong,
			nextSong: state => state.nextSong,
			songsList: state => state.songsList,
			stationPaused: state => state.stationPaused,
			localPaused: state => state.localPaused,
			noSong: state => state.noSong,
			partyPlaylists: state => state.partyPlaylists,
			includedPlaylists: state => state.includedPlaylists,
			excludedPlaylists: state => state.excludedPlaylists
		}),
		...mapState({
			loggedIn: state => state.user.auth.loggedIn,
			userId: state => state.user.auth.userId,
			role: state => state.user.auth.role,
			nightmode: state => state.user.preferences.nightmode,
			autoSkipDisliked: state => state.user.preferences.autoSkipDisliked
		}),
		...mapGetters({
			socket: "websockets/getSocket"
		})
	},
	async mounted() {
		window.scrollTo(0, 0);

		Date.currently = () => {
			return new Date().getTime() + this.systemDifference;
		};

		this.stationIdentifier = this.$route.params.id;

		window.stationInterval = 0;
		this.activityWatchVideoDataInterval = setInterval(() => {
			this.sendActivityWatchVideoData();
		}, 1000);

		if (this.socket.readyState === 1) this.join();
		ws.onConnect(() => this.join());

		this.frontendDevMode = await lofig.get("mode");

		this.socket.dispatch(
			"stations.existsByName",
			this.stationIdentifier,
			res => {
				if (res.status === "error" || !res.data.exists) {
					// station identifier may be using stationid instead
					this.socket.dispatch(
						"stations.existsById",
						this.stationIdentifier,
						res => {
							if (res.status === "error" || !res.data.exists) {
								this.loading = false;
								this.exists = false;
							}
						}
					);
				}
			}
		);

		this.socket.on("event:songs.next", res => {
			const previousSong = this.currentSong.youtubeId
				? this.currentSong
				: null;

			this.updatePreviousSong(previousSong);

			const { currentSong } = res.data;

			this.updateCurrentSong(currentSong || {});

			let nextSong = null;
			if (this.songsList[1]) {
				nextSong = this.songsList[1].youtubeId
					? this.songsList[1]
					: null;
			}
			this.updateNextSong(nextSong);

			this.startedAt = res.data.startedAt;
			this.updateStationPaused(res.data.paused);
			this.timePaused = res.data.timePaused;

			if (currentSong) {
				this.updateNoSong(false);

				if (!this.playerReady) this.youtubeReady();
				else this.playVideo();

				this.socket.dispatch(
					"songs.getOwnSongRatings",
					currentSong.youtubeId,
					res => {
						if (
							res.status === "success" &&
							this.currentSong.youtubeId === res.data.youtubeId
						) {
							console.log(res);

							this.liked = res.data.liked;
							this.disliked = res.data.disliked;

							if (
								this.autoSkipDisliked &&
								res.data.disliked === true
							) {
								this.voteSkipStation();
								new Toast(
									"Automatically voted to skip disliked song."
								);
							}
						}
					}
				);
			} else {
				if (this.playerReady) this.player.pauseVideo();
				this.updateNoSong(true);
			}

			let isInQueue = false;

			this.songsList.forEach(queueSong => {
				if (queueSong.requestedBy === this.userId) isInQueue = true;
			});

			if (!isInQueue && this.partyPlaylists) {
				this.addPartyPlaylistSongToQueue();
			}
		});

		this.socket.on("event:stations.pause", res => {
			this.pausedAt = res.data.pausedAt;
			this.updateStationPaused(true);
			this.pauseLocalPlayer();
		});

		this.socket.on("event:stations.resume", res => {
			this.timePaused = res.data.timePaused;
			this.updateStationPaused(false);
			if (!this.localPaused) this.resumeLocalPlayer();
		});

		this.socket.on("event:stations.remove", () => {
			window.location.href = "/";
			return true;
		});

		this.socket.on("event:song.like", res => {
			if (!this.noSong) {
				if (res.data.youtubeId === this.currentSong.youtubeId) {
					this.currentSong.dislikes = res.data.dislikes;
					this.currentSong.likes = res.data.likes;
				}
			}
		});

		this.socket.on("event:song.dislike", res => {
			if (!this.noSong) {
				if (res.data.youtubeId === this.currentSong.youtubeId) {
					this.currentSong.dislikes = res.data.dislikes;
					this.currentSong.likes = res.data.likes;
				}
			}
		});

		this.socket.on("event:song.unlike", res => {
			if (!this.noSong) {
				if (res.data.youtubeId === this.currentSong.youtubeId) {
					this.currentSong.dislikes = res.data.dislikes;
					this.currentSong.likes = res.data.likes;
				}
			}
		});

		this.socket.on("event:song.undislike", res => {
			if (!this.noSong) {
				if (res.data.youtubeId === this.currentSong.youtubeId) {
					this.currentSong.dislikes = res.data.dislikes;
					this.currentSong.likes = res.data.likes;
				}
			}
		});

		this.socket.on("event:song.newRatings", res => {
			if (!this.noSong) {
				if (res.data.youtubeId === this.currentSong.youtubeId) {
					this.liked = res.data.liked;
					this.disliked = res.data.disliked;
				}
			}
		});

		this.socket.on("event:queue.update", res => {
			this.updateSongsList(res.data.queue);

			let nextSong = null;
			if (this.songsList[0])
				nextSong = this.songsList[0].youtubeId
					? this.songsList[0]
					: null;

			this.updateNextSong(nextSong);
		});

		this.socket.on("event:queue.repositionSong", res => {
			this.repositionSongInList(res.data.song);

			let nextSong = null;
			if (this.songsList[0])
				nextSong = this.songsList[0].youtubeId
					? this.songsList[0]
					: null;

			this.updateNextSong(nextSong);
		});

		this.socket.on("event:song.voteSkipSong", () => {
			if (this.currentSong) this.currentSong.skipVotes += 1;
		});

		this.socket.on("event:privatePlaylist.selected", res => {
			if (this.station.type === "community") {
				this.station.privatePlaylist = res.data.playlistId;
			}
		});

		this.socket.on("event:privatePlaylist.deselected", () => {
			if (this.station.type === "community") {
				this.station.privatePlaylist = null;
			}
		});

		this.socket.on("event:partyMode.updated", res => {
			if (this.station.type === "community") {
				this.station.partyMode = res.data.partyMode;
			}
		});

		this.socket.on("event:station.themeUpdated", res => {
			const { theme } = res.data;
			this.station.theme = theme;
			document.body.style.cssText = `--primary-color: var(--${theme})`;
		});

		this.socket.on("event:station.updateName", res => {
			this.station.name = res.data.name;
			// eslint-disable-next-line no-restricted-globals
			history.pushState(
				{},
				null,
				`${res.data.name}?${Object.keys(this.$route.query)
					.map(key => {
						return `${encodeURIComponent(key)}=${encodeURIComponent(
							this.$route.query[key]
						)}`;
					})
					.join("&")}`
			);
		});

		this.socket.on("event:station.updateDisplayName", res => {
			this.station.displayName = res.data.displayName;
		});

		this.socket.on("event:station.updateDescription", res => {
			this.station.description = res.data.description;
		});

		// this.socket.on("event:newOfficialPlaylist", res => {
		// 	if (this.station.type === "official")
		// 		this.updateSongsList(res.data.playlist);
		// });

		this.socket.on("event:users.updated", res =>
			this.updateUsers(res.data.users)
		);

		this.socket.on("event:userCount.updated", res =>
			this.updateUserCount(res.data.userCount)
		);

		this.socket.on("event:queueLockToggled", res => {
			this.station.locked = res.data.locked;
		});

		this.socket.on("event:user.favoritedStation", res => {
			if (res.data.stationId === this.station._id)
				this.updateIfStationIsFavorited({ isFavorited: true });
		});

		this.socket.on("event:user.unfavoritedStation", res => {
			if (res.data.stationId === this.station._id)
				this.updateIfStationIsFavorited({ isFavorited: false });
		});

		if (JSON.parse(localStorage.getItem("muted"))) {
			this.muted = true;
			this.player.setVolume(0);
			this.volumeSliderValue = 0 * 100;
		} else {
			let volume = parseFloat(localStorage.getItem("volume"));
			volume =
				typeof volume === "number" && !Number.isNaN(volume)
					? volume
					: 20;
			localStorage.setItem("volume", volume);
			this.volumeSliderValue = volume * 100;
		}
	},
	beforeDestroy() {
		document.body.style.cssText = "";

		/** Reset Songslist */
		this.updateSongsList([]);

		const shortcutNames = [
			"station.pauseResume",
			"station.skipStation",
			"station.lowerVolumeLarge",
			"station.lowerVolumeSmall",
			"station.increaseVolumeLarge",
			"station.increaseVolumeSmall",
			"station.toggleDebug"
		];

		shortcutNames.forEach(shortcutName => {
			keyboardShortcuts.unregisterShortcut(shortcutName);
		});

		clearInterval(this.activityWatchVideoDataInterval);

		this.leaveStation();
	},
	methods: {
		isOwnerOnly() {
			return this.loggedIn && this.userId === this.station.owner;
		},
		isAdminOnly() {
			return this.loggedIn && this.role === "admin";
		},
		isOwnerOrAdmin() {
			return this.isOwnerOnly() || this.isAdminOnly();
		},
		removeFromQueue(youtubeId) {
			window.socket.dispatch(
				"stations.removeFromQueue",
				this.station._id,
				youtubeId,
				res => {
					if (res.status === "success") {
						new Toast("Successfully removed song from the queue.");
					} else new Toast(res.message);
				}
			);
		},
		youtubeReady() {
			if (!this.player) {
				this.player = new window.YT.Player("stationPlayer", {
					height: 270,
					width: 480,
					videoId: this.currentSong.youtubeId,
					host: "https://www.youtube-nocookie.com",
					startSeconds:
						this.getTimeElapsed() / 1000 +
						this.currentSong.skipDuration,
					playerVars: {
						controls: 0,
						iv_load_policy: 3,
						rel: 0,
						showinfo: 0,
						disablekb: 1
					},
					events: {
						onReady: () => {
							this.playerReady = true;

							let volume = parseInt(
								localStorage.getItem("volume")
							);

							volume = typeof volume === "number" ? volume : 20;

							this.player.setVolume(volume);

							if (volume > 0) this.player.unMute();
							if (this.muted) this.player.mute();

							this.playVideo();
						},
						onError: err => {
							console.log("error with youtube video", err);

							if (err.data === 150 && this.loggedIn) {
								new Toast(
									"Automatically voted to skip as this song isn't available for you."
								);

								// automatically vote to skip
								this.voteSkipStation();

								// persistent message while song is playing
								const persistentToast = new Toast({
									content:
										"This song is unavailable for you, but is playing for everyone else.",
									persistent: true
								});

								// save current song id
								const erroredYoutubeId = this.currentSong
									.youtubeId;

								// remove persistent toast if video has finished
								window.isSongErroredInterval = setInterval(
									() => {
										if (
											this.currentSong.youtubeId !==
											erroredYoutubeId
										) {
											persistentToast.destroy();

											clearInterval(
												window.isSongErroredInterval
											);
										}
									},
									150
								);
							} else {
								new Toast(
									"There has been an error with the YouTube Embed"
								);
							}
						},
						onStateChange: event => {
							if (
								event.data === window.YT.PlayerState.PLAYING &&
								this.videoLoading === true
							) {
								this.videoLoading = false;
								this.player.seekTo(
									this.getTimeElapsed() / 1000 +
										this.currentSong.skipDuration,
									true
								);
								this.canAutoplay = true;
								if (this.localPaused || this.stationPaused)
									this.player.pauseVideo();
							} else if (
								event.data === window.YT.PlayerState.PLAYING &&
								(this.localPaused || this.stationPaused)
							) {
								this.player.seekTo(
									this.timeBeforePause / 1000,
									true
								);
								this.player.pauseVideo();
							} else if (
								event.data === window.YT.PlayerState.PLAYING &&
								this.seeking === true
							) {
								this.seeking = false;
							}
							if (
								event.data === window.YT.PlayerState.PAUSED &&
								!this.localPaused &&
								!this.stationPaused &&
								!this.noSong &&
								this.player.getDuration() / 1000 <
									this.currentSong.duration
							) {
								this.player.seekTo(
									this.getTimeElapsed() / 1000 +
										this.currentSong.skipDuration,
									true
								);
								this.player.playVideo();
							}
						}
					}
				});
			}
		},
		getTimeElapsed() {
			if (this.currentSong) {
				let { timePaused } = this;
				if (this.stationPaused)
					timePaused += Date.currently() - this.pausedAt;
				return Date.currently() - this.startedAt - timePaused;
			}
			return 0;
		},
		playVideo() {
			if (this.playerReady) {
				this.videoLoading = true;
				this.player.loadVideoById(
					this.currentSong.youtubeId,
					this.getTimeElapsed() / 1000 + this.currentSong.skipDuration
				);

				if (window.stationInterval !== 0)
					clearInterval(window.stationInterval);
				window.stationInterval = setInterval(() => {
					this.resizeSeekerbar();
					this.calculateTimeElapsed();
				}, 150);
			}
		},
		resizeSeekerbar() {
			if (!this.stationPaused) {
				this.seekerbarPercentage = parseFloat(
					(this.getTimeElapsed() / 1000 / this.currentSong.duration) *
						100
				);
			}
		},
		calculateTimeElapsed() {
			if (
				this.playerReady &&
				this.currentSong &&
				this.player.getPlayerState() === -1
			) {
				if (!this.canAutoplay) {
					if (
						Date.now() - this.lastTimeRequestedIfCanAutoplay >
						2000
					) {
						this.lastTimeRequestedIfCanAutoplay = Date.now();
						window.canAutoplay.video().then(({ result }) => {
							if (result) {
								this.attemptsToPlayVideo = 0;
								this.canAutoplay = true;
							} else {
								this.canAutoplay = false;
							}
						});
					}
				} else {
					this.player.playVideo();
					this.attemptsToPlayVideo += 1;
				}
			}

			if (!this.stationPaused && !this.localPaused) {
				const timeElapsed = this.getTimeElapsed();
				const currentPlayerTime =
					Math.max(
						this.player.getCurrentTime() -
							this.currentSong.skipDuration,
						0
					) * 1000;

				const difference = timeElapsed - currentPlayerTime;
				// console.log(difference);

				let playbackRate = 1;

				if (difference < -2000) {
					if (!this.seeking) {
						this.seeking = true;
						this.player.seekTo(
							this.getTimeElapsed() / 1000 +
								this.currentSong.skipDuration
						);
					}
				} else if (difference < -200) {
					// console.log("Difference0.8");
					playbackRate = 0.8;
				} else if (difference < -50) {
					// console.log("Difference0.9");
					playbackRate = 0.9;
				} else if (difference < -25) {
					// console.log("Difference0.99");
					playbackRate = 0.95;
				} else if (difference > 2000) {
					if (!this.seeking) {
						this.seeking = true;
						this.player.seekTo(
							this.getTimeElapsed() / 1000 +
								this.currentSong.skipDuration
						);
					}
				} else if (difference > 200) {
					// console.log("Difference1.2");
					playbackRate = 1.2;
				} else if (difference > 50) {
					// console.log("Difference1.1");
					playbackRate = 1.1;
				} else if (difference > 25) {
					// console.log("Difference1.01");
					playbackRate = 1.05;
				} else if (this.player.getPlaybackRate !== 1.0) {
					// console.log("NDifference1.0");
					this.player.setPlaybackRate(1.0);
				}

				if (this.playbackRate !== playbackRate) {
					this.player.setPlaybackRate(playbackRate);
					this.playbackRate = playbackRate;
				}
			}

			/* if (this.currentTime !== undefined && this.paused) {
				this.timePaused += Date.currently() - this.currentTime;
				this.currentTime = undefined;
			} */

			let { timePaused } = this;
			if (this.stationPaused)
				timePaused += Date.currently() - this.pausedAt;

			const duration =
				(Date.currently() - this.startedAt - timePaused) / 1000;

			const songDuration = this.currentSong.duration;
			if (songDuration <= duration) this.player.pauseVideo();
			if (!this.stationPaused && duration <= songDuration)
				this.timeElapsed = utils.formatTime(duration);
		},
		toggleLock() {
			window.socket.dispatch(
				"stations.toggleLock",
				this.station._id,
				res => {
					if (res.status === "success") {
						new Toast("Successfully toggled the queue lock.");
					} else new Toast(res.message);
				}
			);
		},
		changeVolume() {
			const volume = this.volumeSliderValue;
			localStorage.setItem("volume", volume / 100);
			if (this.playerReady) {
				this.player.setVolume(volume / 100);
				if (volume > 0) {
					this.player.unMute();
					localStorage.setItem("muted", false);
					this.muted = false;
				}
			}
		},
		resumeLocalStation() {
			this.updateLocalPaused(false);
			if (!this.stationPaused) this.resumeLocalPlayer();
		},
		pauseLocalStation() {
			this.updateLocalPaused(true);
			this.pauseLocalPlayer();
		},
		resumeLocalPlayer() {
			if (!this.noSong) {
				if (this.playerReady) {
					this.player.seekTo(
						this.getTimeElapsed() / 1000 +
							this.currentSong.skipDuration
					);
					this.player.playVideo();
				}
			}
		},
		pauseLocalPlayer() {
			if (!this.noSong) {
				this.timeBeforePause = this.getTimeElapsed();
				if (this.playerReady) this.player.pauseVideo();
			}
		},
		skipStation() {
			this.socket.dispatch(
				"stations.forceSkip",
				this.station._id,
				data => {
					if (data.status !== "success")
						new Toast(`Error: ${data.message}`);
					else
						new Toast(
							"Successfully skipped the station's current song."
						);
				}
			);
		},
		voteSkipStation() {
			this.socket.dispatch(
				"stations.voteSkip",
				this.station._id,
				data => {
					if (data.status !== "success")
						new Toast(`Error: ${data.message}`);
					else
						new Toast(
							"Successfully voted to skip the current song."
						);
				}
			);
		},
		resumeStation() {
			this.socket.dispatch("stations.resume", this.station._id, data => {
				if (data.status !== "success")
					new Toast(`Error: ${data.message}`);
				else new Toast("Successfully resumed the station.");
			});
		},
		pauseStation() {
			this.socket.dispatch("stations.pause", this.station._id, data => {
				if (data.status !== "success")
					new Toast(`Error: ${data.message}`);
				else new Toast("Successfully paused the station.");
			});
		},
		toggleMute() {
			if (this.playerReady) {
				const previousVolume = parseFloat(
					localStorage.getItem("volume")
				);
				const volume =
					this.player.getVolume() * 100 <= 0 ? previousVolume : 0;
				this.muted = !this.muted;
				localStorage.setItem("muted", this.muted);
				this.volumeSliderValue = volume * 100;
				this.player.setVolume(volume);
				if (!this.muted) localStorage.setItem("volume", volume);
			}
		},
		increaseVolume() {
			if (this.playerReady) {
				const previousVolume = parseInt(localStorage.getItem("volume"));
				let volume = previousVolume + 5;
				if (previousVolume === 0) {
					this.muted = false;
					localStorage.setItem("muted", false);
				}
				if (volume > 100) volume = 100;
				this.volumeSliderValue = volume * 100;
				this.player.setVolume(volume);
				localStorage.setItem("volume", volume);
			}
		},
		toggleLike() {
			if (this.liked)
				this.socket.dispatch(
					"songs.unlike",
					this.currentSong.youtubeId,
					res => {
						if (res.status !== "success")
							new Toast(`Error: ${res.message}`);
					}
				);
			else
				this.socket.dispatch(
					"songs.like",
					this.currentSong.youtubeId,
					res => {
						if (res.status !== "success")
							new Toast(`Error: ${res.message}`);
					}
				);
		},
		toggleDislike() {
			if (this.disliked)
				return this.socket.dispatch(
					"songs.undislike",
					this.currentSong.youtubeId,
					res => {
						if (res.status !== "success")
							new Toast(`Error: ${res.message}`);
					}
				);

			return this.socket.dispatch(
				"songs.dislike",
				this.currentSong.youtubeId,
				res => {
					if (res.status !== "success")
						new Toast(`Error: ${res.message}`);
				}
			);
		},
		addPartyPlaylistSongToQueue() {
			let isInQueue = false;
			if (
				this.station.type === "community" &&
				this.station.partyMode === true
			) {
				this.songsList.forEach(queueSong => {
					if (queueSong.requestedBy === this.userId) isInQueue = true;
				});
				if (!isInQueue && this.partyPlaylists.length > 0) {
					const selectedPlaylist = this.partyPlaylists[
						Math.floor(Math.random() * this.partyPlaylists.length)
					];
					if (
						selectedPlaylist._id &&
						selectedPlaylist.songs.length > 0
					) {
						const selectedSong =
							selectedPlaylist.songs[
								Math.floor(
									Math.random() *
										selectedPlaylist.songs.length
								)
							];
						if (selectedSong.youtubeId) {
							this.socket.dispatch(
								"stations.addToQueue",
								this.station._id,
								selectedSong.youtubeId,
								data => {
									if (data.status !== "success")
										new Toast("Error auto queueing song");
								}
							);
						}
					}
				}
			}
		},
		togglePlayerDebugBox() {
			this.$refs.playerDebugBox.toggleBox();
		},
		resetPlayerDebugBox() {
			this.$refs.playerDebugBox.resetBox();
		},
		join() {
			this.socket.dispatch(
				"stations.join",
				this.stationIdentifier,
				res => {
					if (res.status === "success") {
						setTimeout(() => {
							this.loading = false;
						}, 1000); // prevents popping in of youtube embed etc.

						const {
							_id,
							displayName,
							name,
							description,
							privacy,
							locked,
							partyMode,
							owner,
							privatePlaylist,
							includedPlaylists,
							excludedPlaylists,
							type,
							genres,
							blacklistedGenres,
							isFavorited,
							theme
						} = res.data;

						// change url to use station name instead of station id
						if (name !== this.stationIdentifier) {
							// eslint-disable-next-line no-restricted-globals
							history.pushState({}, null, name);
						}

						this.joinStation({
							_id,
							name,
							displayName,
							description,
							privacy,
							locked,
							partyMode,
							owner,
							privatePlaylist,
							includedPlaylists,
							excludedPlaylists,
							type,
							genres,
							blacklistedGenres,
							isFavorited,
							theme
						});

						document.body.style.cssText = `--primary-color: var(--${res.data.theme})`;

						const currentSong = res.data.currentSong
							? res.data.currentSong
							: {};

						this.updateCurrentSong(currentSong);

						this.startedAt = res.data.startedAt;
						this.updateStationPaused(res.data.paused);
						this.timePaused = res.data.timePaused;
						this.updateUserCount(res.data.userCount);
						this.updateUsers(res.data.users);
						this.pausedAt = res.data.pausedAt;

						if (res.data.currentSong) {
							this.updateNoSong(false);
							this.youtubeReady();
							this.playVideo();
							this.socket.dispatch(
								"songs.getOwnSongRatings",
								res.data.currentSong.youtubeId,
								res => {
									if (
										res.status === "success" &&
										this.currentSong.youtubeId ===
											res.data.youtubeId
									) {
										this.liked = res.data.liked;
										this.disliked = res.data.disliked;
									}
								}
							);
						} else {
							if (this.playerReady) this.player.pauseVideo();
							this.updateNoSong(true);
						}

						this.socket.dispatch(
							"stations.getStationIncludedPlaylistsById",
							this.station._id,
							res => {
								if (res.status === "success") {
									this.setIncludedPlaylists(
										res.data.playlists
									);
								}
							}
						);

						this.socket.dispatch(
							"stations.getStationExcludedPlaylistsById",
							this.station._id,
							res => {
								if (res.status === "success") {
									this.setExcludedPlaylists(
										res.data.playlists
									);
								}
							}
						);

						this.socket.dispatch("stations.getQueue", _id, res => {
							if (res.status === "success") {
								this.updateSongsList(res.data.queue);
								let nextSong = null;
								if (this.songsList[0]) {
									nextSong = this.songsList[0].youtubeId
										? this.songsList[0]
										: null;
								}
								this.updateNextSong(nextSong);
							}
						});

						if (this.isOwnerOrAdmin()) {
							keyboardShortcuts.registerShortcut(
								"station.pauseResume",
								{
									keyCode: 32,
									shift: false,
									ctrl: true,
									preventDefault: true,
									handler: () => {
										if (this.stationPaused)
											this.resumeStation();
										else this.pauseStation();
									}
								}
							);

							keyboardShortcuts.registerShortcut(
								"station.skipStation",
								{
									keyCode: 39,
									shift: false,
									ctrl: true,
									preventDefault: true,
									handler: () => {
										this.skipStation();
									}
								}
							);
						}

						keyboardShortcuts.registerShortcut(
							"station.lowerVolumeLarge",
							{
								keyCode: 40,
								shift: false,
								ctrl: true,
								preventDefault: true,
								handler: () => {
									this.volumeSliderValue -= 1000;
									this.changeVolume();
								}
							}
						);

						keyboardShortcuts.registerShortcut(
							"station.lowerVolumeSmall",
							{
								keyCode: 40,
								shift: true,
								ctrl: true,
								preventDefault: true,
								handler: () => {
									this.volumeSliderValue -= 100;
									this.changeVolume();
								}
							}
						);

						keyboardShortcuts.registerShortcut(
							"station.increaseVolumeLarge",
							{
								keyCode: 38,
								shift: false,
								ctrl: true,
								preventDefault: true,
								handler: () => {
									this.volumeSliderValue += 1000;
									this.changeVolume();
								}
							}
						);

						keyboardShortcuts.registerShortcut(
							"station.increaseVolumeSmall",
							{
								keyCode: 38,
								shift: true,
								ctrl: true,
								preventDefault: true,
								handler: () => {
									this.volumeSliderValue += 100;
									this.changeVolume();
								}
							}
						);

						keyboardShortcuts.registerShortcut(
							"station.toggleDebug",
							{
								keyCode: 68,
								shift: false,
								ctrl: true,
								preventDefault: true,
								handler: () => {
									this.togglePlayerDebugBox();
								}
							}
						);

						// UNIX client time before ping
						const beforePing = Date.now();
						this.socket.dispatch("apis.ping", res => {
							if (res.status === "success") {
								// UNIX client time after ping
								const afterPing = Date.now();
								// Average time in MS it took between the server responding and the client receiving
								const connectionLatency =
									(afterPing - beforePing) / 2;
								console.log(
									connectionLatency,
									beforePing - afterPing
								);
								// UNIX server time
								const serverDate = res.data.date;
								// Difference between the server UNIX time and the client UNIX time after ping, with the connectionLatency added to the server UNIX time
								const difference =
									serverDate + connectionLatency - afterPing;
								console.log("Difference: ", difference);
								if (difference > 3000 || difference < -3000) {
									console.log(
										"System time difference is bigger than 3 seconds."
									);
								}
								this.systemDifference = difference;
							}
						});
					} else {
						this.loading = false;
						this.exists = false;
					}
				}
			);
		},
		favoriteStation() {
			this.socket.dispatch(
				"stations.favoriteStation",
				this.station._id,
				res => {
					if (res.status === "success") {
						new Toast("Successfully favorited station.");
					} else new Toast(res.message);
				}
			);
		},
		unfavoriteStation() {
			this.socket.dispatch(
				"stations.unfavoriteStation",
				this.station._id,
				res => {
					if (res.status === "success") {
						new Toast("Successfully unfavorited station.");
					} else new Toast(res.message);
				}
			);
		},
		sendActivityWatchVideoData() {
			if (!this.stationPaused && !this.localPaused && this.currentSong) {
				if (this.activityWatchVideoLastStatus !== "playing") {
					this.activityWatchVideoLastStatus = "playing";
					this.activityWatchVideoLastStartDuration =
						this.currentSong.skipDuration + this.getTimeElapsed();
				}

				if (
					this.activityWatchVideoLastYouTubeId !==
					this.currentSong.youtubeId
				) {
					this.activityWatchVideoLastYouTubeId = this.currentSong.youtubeId;
					this.activityWatchVideoLastStartDuration =
						this.currentSong.skipDuration + this.getTimeElapsed();
				}

				const videoData = {
					title: this.currentSong ? this.currentSong.title : null,
					artists:
						this.currentSong && this.currentSong.artists
							? this.currentSong.artists.join(", ")
							: null,
					youtubeId: this.currentSong.youtubeId,
					muted: this.muted,
					volume: this.volumeSliderValue / 100,
					startedDuration:
						this.activityWatchVideoLastStartDuration <= 0
							? 0
							: Math.floor(
									this.activityWatchVideoLastStartDuration /
										1000
							  ),
					source: `station#${this.station.name}`,
					hostname: window.location.hostname
				};

				aw.sendVideoData(videoData);
			} else {
				this.activityWatchVideoLastStatus = "not_playing";
			}
		},
		...mapActions("modalVisibility", ["openModal"]),
		...mapActions("station", [
			"joinStation",
			"leaveStation",
			"updateUserCount",
			"updateUsers",
			"updateCurrentSong",
			"updatePreviousSong",
			"updateNextSong",
			"updateSongsList",
			"repositionSongInList",
			"updateStationPaused",
			"updateLocalPaused",
			"updateNoSong",
			"updateIfStationIsFavorited",
			"setIncludedPlaylists",
			"setExcludedPlaylists"
		]),
		...mapActions("modals/editSong", ["stopVideo"])
	}
};
</script>

<style lang="scss" scoped>
#page-loader-container {
	height: inherit;

	#page-loader-content {
		height: inherit;
		position: absolute;
		max-width: 100%;
		width: 1800px;
		transform: translateX(-50%);
		left: 50%;
	}

	#page-loader-layout {
		height: inherit;
		width: 100%;
	}
}

#mobile-progress-animation {
	width: 50px;
	animation: rotate 0.8s infinite linear;
	border: 8px solid var(--primary-color);
	border-right-color: transparent;
	border-radius: 50%;
	height: 50px;
	position: absolute;
	top: 50%;
	left: 50%;
	display: none;
}

@keyframes rotate {
	0% {
		transform: rotate(0deg);
	}
	100% {
		transform: rotate(360deg);
	}
}

.nav,
.button.is-primary {
	background-color: var(--primary-color) !important;
}
.button.is-primary:hover,
.button.is-primary:focus {
	filter: brightness(90%);
}

#player-debug-box {
	.box-body {
		flex-direction: column;

		b {
			color: var(--black);
		}
	}
}

.night-mode {
	#currently-playing-container,
	#next-up-container,
	#about-station-container,
	#control-bar-container,
	.player-container {
		background-color: var(--dark-grey-3) !important;
	}

	#video-container,
	#control-bar-container,
	.quadrant:not(#sidebar-container),
	.player-container {
		border: 0 !important;
	}

	#seeker-bar-container {
		background-color: var(--dark-grey-3) !important;
	}

	#dropdown-toggle {
		background-color: var(--dark-grey-2) !important;
		border: 0;

		i {
			color: var(--white);
		}
	}
}

#station-outer-container {
	margin: 0 auto;
	padding: 20px 40px;
	height: 100%;
	width: 100%;
	max-width: 1800px;
	display: flex;

	#station-inner-container {
		height: 100%;
		width: 100%;
		min-height: calc(100vh - 428px);
		display: flex;
		flex-direction: row;
		flex-wrap: wrap;

		.row {
			display: flex;
			flex-direction: row;
			max-width: 100%;
		}

		.column {
			display: flex;
			flex-direction: column;
		}

		.quadrant {
			border-radius: 5px;
			margin: 10px;
			flex-grow: 1;
		}

		.quadrant:not(#sidebar-container) {
			background-color: var(--white);
			border: 1px solid var(--light-grey-3);
		}

		#station-left-column,
		#station-right-column {
			padding: 0;
		}

		#about-station-container {
			padding: 20px;
			display: flex;
			flex-direction: column;
			flex-grow: unset;

			#station-info {
				#station-name {
					flex-direction: row !important;

					h1 {
						margin: 0;
						font-size: 36px;
						line-height: 0.8;
					}

					i {
						margin-left: 10px;
						font-size: 30px;
						color: var(--yellow);
						&.stationMode {
							padding-left: 10px;
							margin-left: auto;
							color: var(--primary-color);
						}
					}
				}

				p {
					max-width: 700px;
					margin-bottom: 10px;
				}
			}

			#admin-buttons {
				display: flex;

				.button {
					margin: 3px;
				}
			}
		}

		#current-next-row {
			display: flex;
			flex-direction: row;
			max-width: calc(100vw - 40px);

			#currently-playing-container,
			#next-up-container {
				overflow: hidden;
				flex-basis: 50%;
				.song-item {
					border: unset;
				}
				.nothing-here-text {
					height: 100%;
				}
			}
		}

		.player-container {
			height: inherit;
			background-color: var(--white);
			display: flex;
			flex-direction: column;
			border: 1px solid var(--light-grey-3);
			border-radius: 5px;
			overflow: hidden;
			flex-grow: 1;

			&.nothing-here-text {
				margin: 10px;
			}

			#video-container {
				width: 100%;
				height: 100%;

				.player-cannot-autoplay {
					position: relative;
					width: 100%;
					height: 100%;
					bottom: calc(100% + 5px);
					background: var(--primary-color);
					display: flex;
					align-items: center;
					justify-content: center;

					p {
						color: var(--white);
						font-size: 26px;
						text-align: center;
					}
				}
			}

			#seeker-bar-container {
				background-color: var(--white);
				position: relative;
				height: 7px;
				display: block;
				width: 100%;
				// overflow: hidden;

				#seeker-bar {
					background-color: var(--primary-color);
					top: 0;
					left: 0;
					bottom: 0;
					position: absolute;
				}
			}

			#control-bar-container {
				display: flex;
				justify-content: space-around;
				padding: 10px 0;
				width: 100%;
				background: var(--white);
				flex-direction: column;
				flex-flow: wrap;

				.button:not(#dropdown-toggle) {
					width: 75px;
				}

				#left-buttons,
				#right-buttons {
					margin: 3px;
				}

				#left-buttons {
					display: flex;

					.button:not(:first-of-type) {
						margin-left: 5px;
					}

					.disabled {
						filter: grayscale(0.4);
					}
				}

				#duration {
					margin: 3px;
					display: flex;
					align-items: center;

					p {
						font-size: 22px;
						/** prevents duration width slightly varying and shifting other controls slightly */
						width: 150px;
						text-align: center;
					}
				}

				#volume-control {
					margin: 3px;
					margin-top: 0;
					display: flex;
					align-items: center;
					cursor: pointer;

					.volume-slider {
						width: 100%;
						padding: 0 15px;
						background: transparent;
						min-width: 100px;
					}

					input[type="range"] {
						-webkit-appearance: none;
						margin: 7.3px 0;
					}

					input[type="range"]:focus {
						outline: none;
					}

					input[type="range"]::-webkit-slider-runnable-track {
						width: 100%;
						height: 5.2px;
						cursor: pointer;
						box-shadow: 0;
						background: var(--light-grey-3);
						border-radius: 0;
						border: 0;
					}

					input[type="range"]::-webkit-slider-thumb {
						box-shadow: 0;
						border: 0;
						height: 19px;
						width: 19px;
						border-radius: 15px;
						background: var(--primary-color);
						cursor: pointer;
						-webkit-appearance: none;
						margin-top: -6.5px;
					}

					input[type="range"]::-moz-range-track {
						width: 100%;
						height: 5.2px;
						cursor: pointer;
						box-shadow: 0;
						background: var(--light-grey-3);
						border-radius: 0;
						border: 0;
					}

					input[type="range"]::-moz-range-thumb {
						box-shadow: 0;
						border: 0;
						height: 19px;
						width: 19px;
						border-radius: 15px;
						background: var(--primary-color);
						cursor: pointer;
						-webkit-appearance: none;
						margin-top: -6.5px;
					}
					input[type="range"]::-ms-track {
						width: 100%;
						height: 5.2px;
						cursor: pointer;
						box-shadow: 0;
						background: var(--light-grey-3);
						border-radius: 1.3px;
					}

					input[type="range"]::-ms-fill-lower {
						background: var(--light-grey-3);
						border: 0;
						border-radius: 0;
						box-shadow: 0;
					}

					input[type="range"]::-ms-fill-upper {
						background: var(--light-grey-3);
						border: 0;
						border-radius: 0;
						box-shadow: 0;
					}

					input[type="range"]::-ms-thumb {
						box-shadow: 0;
						border: 0;
						height: 15px;
						width: 15px;
						border-radius: 15px;
						background: var(--primary-color);
						cursor: pointer;
						-webkit-appearance: none;
						margin-top: 1.5px;
					}
				}

				#right-buttons {
					display: flex;

					#dropdown-toggle {
						width: 35px;
					}

					#dislike-song,
					#add-song-to-playlist .button:not(#dropdown-toggle) {
						margin-left: 5px;
					}

					#ratings {
						display: flex;

						&.liked #dislike-song,
						&.disliked #like-song {
							background-color: var(--grey) !important;
						}
						#like-song.disabled,
						#dislike-song.disabled {
							filter: grayscale(0.4);
						}
					}

					#add-song-to-playlist {
						display: flex;
						flex-direction: column-reverse;

						#nav-dropdown {
							position: absolute;
							margin-left: 4px;
							margin-bottom: 36px;

							.nav-dropdown-items {
								position: relative;
								right: calc(100% - 110px);
							}
						}

						.control {
							width: fit-content;
							margin-bottom: 0 !important;
							button.disabled {
								filter: grayscale(0.4);
								border-radius: 3px;
								&::after {
									margin-right: 100%;
								}
							}
						}
					}
				}
			}
		}

		#sidebar-container {
			border-top: 0;
			position: relative;
			height: inherit;
		}
	}
}

.footer {
	margin-top: 30px;
}

.nyan {
	background: linear-gradient(
		90deg,
		magenta 0%,
		red 15%,
		orange 30%,
		yellow 45%,
		lime 60%,
		cyan 75%,
		blue 90%,
		magenta 100%
	);

	background-size: 200%;
	animation: nyanMoving 4s linear infinite;
}

@keyframes nyanMoving {
	0% {
		background-position: 0% 0%;
	}
	100% {
		background-position: -200% 0%;
	}
}

.bg-bubbles {
	top: 0;
	left: 0;
	width: 100%;
	height: 100%;
	position: absolute;
	z-index: -1;
	margin: 0px;
	pointer-events: none;
}

.bg-bubbles li {
	position: absolute;
	list-style: none;
	display: block;
	width: 40px;
	height: 40px;
	border-radius: 100px;
	// background-color: rgba(255, 255, 255, 0.15);
	background-color: var(--primary-color);
	opacity: 0.15;
	bottom: 0px;
	-webkit-animation: square 25s infinite;
	animation: square 25s infinite;
	-webkit-transition-timing-function: linear;
	transition-timing-function: linear;
}

.bg-bubbles li:nth-child(1) {
	left: 10%;
}

.bg-bubbles li:nth-child(2) {
	left: 20%;
	width: 80px;
	height: 80px;
	-webkit-animation-delay: 2s;
	animation-delay: 2s;
	-webkit-animation-duration: 17s;
	animation-duration: 17s;
}

.bg-bubbles li:nth-child(3) {
	left: 25%;
	-webkit-animation-delay: 4s;
	animation-delay: 4s;
}

.bg-bubbles li:nth-child(4) {
	left: 40%;
	width: 60px;
	height: 60px;
	-webkit-animation-duration: 22s;
	animation-duration: 22s;
	// background-color: rgba(255, 255, 255, 0.25);
	background-color: var(--primary-color);
	opacity: 0.25;
}

.bg-bubbles li:nth-child(5) {
	left: 70%;
}

.bg-bubbles li:nth-child(6) {
	left: 80%;
	width: 120px;
	height: 120px;
	-webkit-animation-delay: 3s;
	animation-delay: 3s;
	// background-color: rgba(255, 255, 255, 0.2);
	background-color: var(--primary-color);
	opacity: 0.2;
}

.bg-bubbles li:nth-child(7) {
	left: 32%;
	width: 160px;
	height: 160px;
	-webkit-animation-delay: 7s;
	animation-delay: 7s;
}

.bg-bubbles li:nth-child(8) {
	left: 55%;
	width: 20px;
	height: 20px;
	-webkit-animation-delay: 15s;
	animation-delay: 15s;
	-webkit-animation-duration: 40s;
	animation-duration: 40s;
}

.bg-bubbles li:nth-child(9) {
	left: 25%;
	width: 10px;
	height: 10px;
	-webkit-animation-delay: 2s;
	animation-delay: 2s;
	-webkit-animation-duration: 40s;
	animation-duration: 40s;
	// background-color: rgba(255, 255, 255, 0.3);
	background-color: var(--primary-color);
	opacity: 0.3;
}

.bg-bubbles li:nth-child(10) {
	left: 80%;
	width: 160px;
	height: 160px;
	-webkit-animation-delay: 11s;
	animation-delay: 11s;
}

/* Tablet view fix */
@media (max-width: 768px) {
	.bg-bubbles li:nth-child(10) {
		display: none;
	}
}

@-webkit-keyframes square {
	0% {
		-webkit-transform: translateY(0);
		transform: translateY(0);
	}
	100% {
		-webkit-transform: translateY(-700px) rotate(600deg);
		transform: translateY(-700px) rotate(600deg);
	}
}

@keyframes square {
	0% {
		-webkit-transform: translateY(0);
		transform: translateY(0);
	}
	100% {
		-webkit-transform: translateY(-700px) rotate(600deg);
		transform: translateY(-700px) rotate(600deg);
	}
}

/deep/ .nothing-here-text {
	display: flex;
	align-items: center;
	justify-content: center;
}

@media (min-width: 1500px) {
	#station-left-column {
		max-width: 650px;
	}
	#station-right-column {
		max-width: calc(100% - 650px);
	}
}

@media (max-width: 950px) {
	#mobile-progress-animation {
		display: block;
	}

	#page-loader-container {
		display: none;
	}

	#station-outer-container {
		padding: 10px;
		height: unset;
		max-width: 700px;

		#station-inner-container {
			flex-direction: column;

			#station-left-column {
				#about-station-container #admin-buttons {
					flex-wrap: wrap;
				}

				#sidebar-container {
					min-height: 350px;
				}
			}

			#station-right-column {
				#current-next-row {
					flex-direction: column;
				}

				#control-bar-container {
					#duration,
					#volume-control,
					#right-buttons,
					#left-buttons {
						margin-bottom: 5px;
						justify-content: center;
					}

					#duration {
						order: 1;
					}

					#volume-control {
						order: 2;
						max-width: 400px;
					}

					#right-buttons {
						order: 3;
						flex-wrap: wrap;

						#ratings {
							flex-wrap: wrap;
						}
					}

					#left-buttons {
						order: 4;
						flex-wrap: wrap;
					}
				}
			}
		}
	}
}
</style><|MERGE_RESOLUTION|>--- conflicted
+++ resolved
@@ -156,16 +156,7 @@
 								<!-- (Admin) Station Settings Button -->
 								<button
 									class="button is-primary"
-<<<<<<< HEAD
-									@click="
-										openModal({
-											sector: 'station',
-											modal: 'manageStation'
-										})
-									"
-=======
-									@click="openModal('editStation')"
->>>>>>> 942d2149
+									@click="openModal('manageStation')"
 								>
 									<i class="material-icons icon-with-button"
 										>settings</i
@@ -570,20 +561,11 @@
 					</div>
 				</div>
 
-<<<<<<< HEAD
-				<request-song v-if="modals.station.requestSong" />
-				<edit-playlist v-if="modals.station.editPlaylist" />
-				<create-playlist v-if="modals.station.createPlaylist" />
-				<manage-station
-					v-if="modals.station.manageStation"
-=======
-				<song-queue v-if="modals.addSongToQueue" />
 				<request-song v-if="modals.requestSong" />
 				<edit-playlist v-if="modals.editPlaylist" />
 				<create-playlist v-if="modals.createPlaylist" />
-				<edit-station
-					v-if="modals.editStation"
->>>>>>> 942d2149
+				<manage-station
+					v-if="modals.manageStation"
 					:station-id="station._id"
 					sector="station"
 				/>
