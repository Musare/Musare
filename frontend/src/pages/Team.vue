--- conflicted
+++ resolved
@@ -2,49 +2,6 @@
 	<div class="app">
 		<metadata title="Team" />
 		<main-header />
-<<<<<<< HEAD
-		<h2 class="has-text-centered">Current Team</h2>
-		<div class="group">
-			<div
-				v-for="(member, index) in currentTeam"
-				:key="'current-' + index"
-				class="card"
-			>
-				<header class="card-header">
-					<profile-picture
-						:avatar="member.avatar"
-						:name="member.name"
-					/>
-					<div>
-						<strong>{{ member.name }}</strong>
-						<span v-if="member.active"
-							>Active: {{ member.active }}</span
-						>
-					</div>
-					<a
-						v-if="member.link"
-						:href="member.link"
-						target="_blank"
-						class="material-icons"
-					>
-						link
-					</a>
-				</header>
-				<div class="card-content">
-					<div v-if="member.bio" class="bio">
-						{{ member.bio }}
-					</div>
-					<div v-if="member.projects" class="projects">
-						<a
-							v-for="(project, pindex) in member.projects"
-							:key="'currentp-' + pindex"
-							:href="
-								'https://github.com/Musare/' +
-									project +
-									'/commits?author=' +
-									member.github
-							"
-=======
 		<div class="container">
 			<h2 class="has-text-centered">Current Team</h2>
 			<div class="group">
@@ -67,7 +24,6 @@
 						<a
 							v-if="member.link"
 							:href="member.link"
->>>>>>> 942d2149
 							target="_blank"
 							class="material-icons"
 						>
@@ -99,25 +55,6 @@
 					</div>
 				</div>
 			</div>
-<<<<<<< HEAD
-		</div>
-		<h3 class="has-text-centered">Previous Team</h3>
-		<div class="group">
-			<div
-				v-for="(member, index) in previousTeam"
-				:key="'previous-' + index"
-				class="card"
-			>
-				<header class="card-header">
-					<profile-picture
-						:avatar="{ type: 'text', color: 'grey' }"
-						:name="member.name"
-					/>
-					<div>
-						<strong>{{ member.name }}</strong>
-						<span v-if="member.active"
-							>Active: {{ member.active }}</span
-=======
 			<h3 class="has-text-centered">Previous Team</h3>
 			<div class="group">
 				<div
@@ -141,7 +78,6 @@
 							:href="member.link"
 							target="_blank"
 							class="material-icons"
->>>>>>> 942d2149
 						>
 							link
 						</a>
@@ -182,29 +118,6 @@
 					>
 						{{ member.name }}
 					</a>
-<<<<<<< HEAD
-				</header>
-				<div class="card-content">
-					<div v-if="member.bio" class="bio">
-						{{ member.bio }}
-					</div>
-					<div v-if="member.projects" class="projects">
-						<a
-							v-for="(project, pindex) in member.projects"
-							:key="'previousp-' + pindex"
-							:href="
-								'https://github.com/Musare/' +
-									project +
-									'/commits?author=' +
-									member.github
-							"
-							target="_blank"
-						>
-							{{ project }}
-						</a>
-					</div>
-=======
->>>>>>> 942d2149
 				</div>
 			</div>
 		</div>
