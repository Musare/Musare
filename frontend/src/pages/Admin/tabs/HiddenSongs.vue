--- conflicted
+++ resolved
@@ -185,12 +185,8 @@
 
 export default {
 	components: {
-<<<<<<< HEAD
-		EditSong: () => import("@/components/modals/EditSong.vue"),
+		EditSong: () => import("@/components/modals/EditSong"),
 		ImportAlbum: () => import("@/components/modals/ImportAlbum.vue"),
-=======
-		EditSong: () => import("@/components/modals/EditSong"),
->>>>>>> 27a4c64c
 		UserIdToUsername,
 		FloatingBox
 	},
