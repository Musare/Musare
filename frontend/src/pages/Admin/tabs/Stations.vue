--- conflicted
+++ resolved
@@ -282,14 +282,7 @@
 		},
 		manage(station) {
 			this.editingStationId = station._id;
-<<<<<<< HEAD
-			this.openModal({
-				sector: "admin",
-				modal: "manageStation"
-			});
-=======
-			this.openModal("editStation");
->>>>>>> 942d2149
+			this.openModal("manageStation");
 		},
 		addGenre() {
 			const genre = this.$refs["new-genre"].value.toLowerCase().trim();
