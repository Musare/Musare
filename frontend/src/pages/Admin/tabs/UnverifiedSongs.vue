--- conflicted
+++ resolved
@@ -198,14 +198,12 @@
 
 export default {
 	components: {
-<<<<<<< HEAD
 		EditSong: defineAsyncComponent(() =>
 			import("@/components/modals/EditSong")
 		),
-=======
-		EditSong: () => import("@/components/modals/EditSong"),
-		ImportAlbum: () => import("@/components/modals/ImportAlbum.vue"),
->>>>>>> 8a54c7d9
+		ImportAlbum: defineAsyncComponent(() =>
+			import("@/components/modals/ImportAlbum.vue")
+		),
 		UserIdToUsername,
 		FloatingBox,
 		Confirm
