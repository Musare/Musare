<template>
	<div class="app">
		<metadata title="News" />
		<main-header />
		<div class="container">
<<<<<<< HEAD
			<div class="content-wrapper">
				<h3 class=" has-text-centered page-title">
					{{
						news.length === 0 ? "No news items were found." : "News"
					}}
				</h3>

				<div
					v-for="item in news"
					:key="item._id"
					class="section news-item"
					v-html="marked(item.markdown)"
				></div>
			</div>
=======
			<h1 class="has-text-centered">News</h1>
			<div v-for="item in news" :key="item._id" class="section news-item">
				<div v-html="marked(item.markdown)"></div>
				<div class="info">
					<hr />
					By
					<user-id-to-username
						:user-id="item.createdBy"
						:alt="item.createdBy"
						:link="true"
					/>
					@ {{ formatDate(item.createdAt) }}
				</div>
			</div>
			<h3 v-if="news.length === 0" class="has-text-centered page-title">
				No news items were found.
			</h3>
>>>>>>> 0de2dddd
		</div>
		<main-footer />
	</div>
</template>

<script>
import { format } from "date-fns";
import { mapGetters } from "vuex";
import marked from "marked";

import MainHeader from "@/components/layout/MainHeader.vue";
import MainFooter from "@/components/layout/MainFooter.vue";
import UserIdToUsername from "@/components/UserIdToUsername.vue";

export default {
	components: { MainHeader, MainFooter, UserIdToUsername },
	data() {
		return {
			news: []
		};
	},
	computed: mapGetters({
		socket: "websockets/getSocket"
	}),
	mounted() {
		marked.use({
			renderer: {
				table(header, body) {
					return `<table class="table is-striped">
					<thead>${header}</thead>
					<tbody>${body}</tbody>
					</table>`;
				}
			}
		});

		this.socket.dispatch("news.index", res => {
			if (res.status === "success") this.news = res.data.news;
		});
		this.socket.on("event:admin.news.created", res =>
			this.news.unshift(res.data.news)
		);
		this.socket.on("event:admin.news.updated", res => {
			for (let n = 0; n < this.news.length; n += 1) {
				if (this.news[n]._id === res.data.news._id) {
					this.$set(this.news, n, res.data.news);
				}
			}
		});
		this.socket.on("event:admin.news.removed", res => {
			this.news = this.news.filter(item => item._id !== res.data.newsId);
		});
	},
	methods: {
		marked,
		formatDate: unix => {
			return format(unix, "HH:ii:ss dd-MM-yyyy");
		}
	}
};
</script>

<style lang="scss" scoped>
.night-mode {
	p {
		color: var(--light-grey-2);
	}
}

.section {
	border: 1px solid var(--light-grey-3);
	width: 1000px;
	max-width: 100%;
	margin-top: 50px;

	&:last-of-type {
		margin-bottom: 50px;
	}
}
</style><|MERGE_RESOLUTION|>--- conflicted
+++ resolved
@@ -3,40 +3,29 @@
 		<metadata title="News" />
 		<main-header />
 		<div class="container">
-<<<<<<< HEAD
 			<div class="content-wrapper">
-				<h3 class=" has-text-centered page-title">
-					{{
-						news.length === 0 ? "No news items were found." : "News"
-					}}
-				</h3>
-
+				<h1 class="has-text-centered page-title">News</h1>
 				<div
 					v-for="item in news"
 					:key="item._id"
 					class="section news-item"
-					v-html="marked(item.markdown)"
-				></div>
+				>
+					<div v-html="marked(item.markdown)"></div>
+					<div class="info">
+						<hr />
+						By
+						<user-id-to-username
+							:user-id="item.createdBy"
+							:alt="item.createdBy"
+							:link="true"
+						/>
+						@ {{ formatDate(item.createdAt) }}
+					</div>
+				</div>
+				<h3 v-if="news.length === 0" class="has-text-centered">
+					No news items were found.
+				</h3>
 			</div>
-=======
-			<h1 class="has-text-centered">News</h1>
-			<div v-for="item in news" :key="item._id" class="section news-item">
-				<div v-html="marked(item.markdown)"></div>
-				<div class="info">
-					<hr />
-					By
-					<user-id-to-username
-						:user-id="item.createdBy"
-						:alt="item.createdBy"
-						:link="true"
-					/>
-					@ {{ formatDate(item.createdAt) }}
-				</div>
-			</div>
-			<h3 v-if="news.length === 0" class="has-text-centered page-title">
-				No news items were found.
-			</h3>
->>>>>>> 0de2dddd
 		</div>
 		<main-footer />
 	</div>
