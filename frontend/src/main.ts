--- conflicted
+++ resolved
@@ -279,18 +279,12 @@
 	) {
 		const gotData = () => {
 			if (to.meta.loginRequired && !userAuthStore.loggedIn)
-<<<<<<< HEAD
-				next({ path: "/login", query: "" });
+				next({ path: "/login" });
 			else if (
 				to.meta.permissionRequired &&
 				!userAuthStore.hasPermission(to.meta.permissionRequired)
 			)
-				next({ path: "/", query: "" });
-=======
-				next({ path: "/login" });
-			else if (to.meta.adminRequired && userAuthStore.role !== "admin")
 				next({ path: "/" });
->>>>>>> 0bafee6c
 			else if (to.meta.guestsOnly && userAuthStore.loggedIn)
 				next({ path: "/" });
 			else next();
