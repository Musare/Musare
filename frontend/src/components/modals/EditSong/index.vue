--- conflicted
+++ resolved
@@ -330,18 +330,9 @@
 						<reports class="tab" v-show="tab === 'reports'" />
 					</div>
 				</div>
-<<<<<<< HEAD
 			</template>
 			<template #footer>
-				<save-button ref="saveButton" @clicked="save(song, false)" />
-=======
-			</div>
-			<div slot="footer">
-				<save-button
-					ref="saveButton"
-					@clicked="save(song, false, false)"
-				/>
->>>>>>> 8a54c7d9
+				<save-button ref="saveButton" @clicked="save(song, false, false)" />
 				<save-button
 					ref="saveAndCloseButton"
 					type="save-and-close"
@@ -945,12 +936,8 @@
 
 		*/
 	},
-<<<<<<< HEAD
 	beforeUnmount() {
-=======
-	beforeDestroy() {
 		this.video.player.stopVideo();
->>>>>>> 8a54c7d9
 		this.playerReady = false;
 		clearInterval(this.interval);
 		clearInterval(this.activityWatchVideoDataInterval);
