<script setup lang="ts">
import {
	defineAsyncComponent,
	ref,
	computed,
	onMounted,
	onBeforeUnmount
} from "vue";
import Toast from "toasters";
import { storeToRefs } from "pinia";
import { DraggableList } from "vue-draggable-list";
import { useWebsocketsStore } from "@/stores/websockets";
import { useEditPlaylistStore } from "@/stores/editPlaylist";
import { useStationStore } from "@/stores/station";
import { useUserAuthStore } from "@/stores/userAuth";
import { useModalsStore } from "@/stores/modals";
import ws from "@/ws";
import utils from "@/utils";

const Modal = defineAsyncComponent(() => import("@/components/Modal.vue"));
const SongItem = defineAsyncComponent(
	() => import("@/components/SongItem.vue")
);
const Settings = defineAsyncComponent(() => import("./Tabs/Settings.vue"));
const AddSongs = defineAsyncComponent(() => import("./Tabs/AddSongs.vue"));
const ImportPlaylists = defineAsyncComponent(
	() => import("./Tabs/ImportPlaylists.vue")
);
const QuickConfirm = defineAsyncComponent(
	() => import("@/components/QuickConfirm.vue")
);

const props = defineProps({
	modalUuid: { type: String, default: "" }
});

const { socket } = useWebsocketsStore();
const editPlaylistStore = useEditPlaylistStore(props);
const stationStore = useStationStore();
const userAuthStore = useUserAuthStore();

const { station } = storeToRefs(stationStore);
const { loggedIn, userId, role: userRole } = storeToRefs(userAuthStore);

const drag = ref(false);
const apiDomain = ref("");
const gettingSongs = ref(false);
const tabs = ref([]);
const songItems = ref([]);

const playlistSongs = computed({
	get: () => editPlaylistStore.playlist.songs,
	set: value => {
		editPlaylistStore.updatePlaylistSongs(value);
	}
});

const { playlistId, tab, playlist } = storeToRefs(editPlaylistStore);
const { setPlaylist, clearPlaylist, addSong, removeSong, repositionedSong } =
	editPlaylistStore;

const { closeCurrentModal } = useModalsStore();

const showTab = payload => {
	tabs.value[`${payload}-tab`].scrollIntoView({ block: "nearest" });
	editPlaylistStore.showTab(payload);
};

const { hasPermission } = userAuthStore;

const isOwner = () =>
	loggedIn.value && userId.value === playlist.value.createdBy;

const isEditable = permission =>
	((playlist.value.type === "user" ||
		playlist.value.type === "user-liked" ||
		playlist.value.type === "user-disliked") &&
		(isOwner() || hasPermission(permission))) ||
	(playlist.value.type === "genre" &&
		permission === "playlists.update.privacy" &&
		hasPermission(permission));

<<<<<<< HEAD
const dragOptions = computed(() => ({
	animation: 200,
	group: "songs",
	disabled: !isEditable("playlists.songs.reposition"),
	ghostClass: "draggable-list-ghost"
}));

=======
>>>>>>> 554852ec
const init = () => {
	gettingSongs.value = true;
	socket.dispatch("playlists.getPlaylist", playlistId.value, res => {
		if (res.status === "success") {
			setPlaylist(res.data.playlist);
		} else new Toast(res.message);
		gettingSongs.value = false;
	});
};

<<<<<<< HEAD
const repositionSong = ({ oldIndex, newIndex }) => {
=======
const isAdmin = () => userRole.value === "admin";

const isOwner = () =>
	loggedIn.value && userId.value === playlist.value.createdBy;

const repositionSong = ({ moved }) => {
	const { oldIndex, newIndex } = moved;
>>>>>>> 554852ec
	if (oldIndex === newIndex) return; // we only need to update when song is moved
	const song = playlistSongs.value[newIndex];
	socket.dispatch(
		"playlists.repositionSong",
		playlist.value._id,
		{
			...song,
			oldIndex,
			newIndex
		},
		res => {
			if (res.status !== "success")
				repositionedSong({
					...song,
					newIndex: oldIndex,
					oldIndex: newIndex
				});
		}
	);
};

const moveSongToTop = index => {
	songItems.value[`song-item-${index}`].$refs.songActions.tippy.hide();
	playlistSongs.value.splice(0, 0, playlistSongs.value.splice(index, 1)[0]);
	repositionSong({
		moved: {
			oldIndex: index,
			newIndex: 0
		}
	});
};

const moveSongToBottom = index => {
	songItems.value[`song-item-${index}`].$refs.songActions.tippy.hide();
	playlistSongs.value.splice(
		playlistSongs.value.length - 1,
		0,
		playlistSongs.value.splice(index, 1)[0]
	);
	repositionSong({
		moved: {
			oldIndex: index,
			newIndex: playlistSongs.value.length - 1
		}
	});
};

const totalLength = () => {
	let length = 0;
	playlist.value.songs.forEach(song => {
		length += song.duration;
	});
	return utils.formatTimeLong(length);
};

// const shuffle = () => {
// 	socket.dispatch("playlists.shuffle", playlist.value._id, res => {
// 		new Toast(res.message);
// 		if (res.status === "success") {
// 			updatePlaylistSongs(
// 				res.data.playlist.songs.sort((a, b) => a.position - b.position)
// 			);
// 		}
// 	});
// };

const removeSongFromPlaylist = id =>
	socket.dispatch(
		"playlists.removeSongFromPlaylist",
		id,
		playlist.value._id,
		res => {
			new Toast(res.message);
		}
	);

const removePlaylist = () => {
	if (isOwner()) {
		socket.dispatch("playlists.remove", playlist.value._id, res => {
			new Toast(res.message);
			if (res.status === "success") closeCurrentModal();
		});
	} else if (hasPermission("playlists.removeAdmin")) {
		socket.dispatch("playlists.removeAdmin", playlist.value._id, res => {
			new Toast(res.message);
			if (res.status === "success") closeCurrentModal();
		});
	}
};

const downloadPlaylist = async () => {
	if (apiDomain.value === "")
		apiDomain.value = await lofig.get("backend.apiDomain");

	fetch(`${apiDomain.value}/export/playlist/${playlist.value._id}`, {
		credentials: "include"
	})
		.then(res => res.blob())
		.then(blob => {
			const url = window.URL.createObjectURL(blob);

			const a = document.createElement("a");
			a.style.display = "none";
			a.href = url;

			a.download = `musare-playlist-${
				playlist.value._id
			}-${new Date().toISOString()}.json`;

			document.body.appendChild(a);
			a.click();
			window.URL.revokeObjectURL(url);

			new Toast("Successfully downloaded playlist.");
		})
		.catch(() => new Toast("Failed to export and download playlist."));
};

const addSongToQueue = youtubeId => {
	socket.dispatch(
		"stations.addToQueue",
		station.value._id,
		youtubeId,
		data => {
			if (data.status !== "success")
				new Toast({
					content: `Error: ${data.message}`,
					timeout: 8000
				});
			else new Toast({ content: data.message, timeout: 4000 });
		}
	);
};

const clearAndRefillStationPlaylist = () => {
	socket.dispatch(
		"playlists.clearAndRefillStationPlaylist",
		playlist.value._id,
		data => {
			if (data.status !== "success")
				new Toast({
					content: `Error: ${data.message}`,
					timeout: 8000
				});
			else new Toast({ content: data.message, timeout: 4000 });
		}
	);
};

const clearAndRefillGenrePlaylist = () => {
	socket.dispatch(
		"playlists.clearAndRefillGenrePlaylist",
		playlist.value._id,
		data => {
			if (data.status !== "success")
				new Toast({
					content: `Error: ${data.message}`,
					timeout: 8000
				});
			else new Toast({ content: data.message, timeout: 4000 });
		}
	);
};

onMounted(() => {
	ws.onConnect(init);

	socket.on(
		"event:playlist.song.added",
		res => {
			if (playlist.value._id === res.data.playlistId)
				addSong(res.data.song);
		},
		{ modalUuid: props.modalUuid }
	);

	socket.on(
		"event:playlist.song.removed",
		res => {
			if (playlist.value._id === res.data.playlistId) {
				// remove song from array of playlists
				removeSong(res.data.youtubeId);
			}
		},
		{ modalUuid: props.modalUuid }
	);

	socket.on(
		"event:playlist.displayName.updated",
		res => {
			if (playlist.value._id === res.data.playlistId) {
				setPlaylist({
					displayName: res.data.displayName,
					...playlist.value
				});
			}
		},
		{ modalUuid: props.modalUuid }
	);

	socket.on(
		"event:playlist.song.repositioned",
		res => {
			if (playlist.value._id === res.data.playlistId) {
				const { song, playlistId } = res.data;

				if (playlist.value._id === playlistId) {
					repositionedSong(song);
				}
			}
		},
		{ modalUuid: props.modalUuid }
	);
});

onBeforeUnmount(() => {
	clearPlaylist();
	// Delete the Pinia store that was created for this modal, after all other cleanup tasks are performed
	editPlaylistStore.$dispose();
});
</script>

<template>
	<modal
		:title="
			isEditable('playlists.update.privacy')
				? 'Edit Playlist'
				: 'View Playlist'
		"
		:class="{
			'edit-playlist-modal': true,
			'view-only': !isEditable('playlists.update.privacy')
		}"
		:size="isEditable('playlists.update.privacy') ? 'wide' : null"
		:split="true"
	>
		<template #body>
			<div class="left-section">
				<div id="playlist-info-section" class="section">
					<h3>{{ playlist.displayName }}</h3>
					<h5>Song Count: {{ playlist.songs.length }}</h5>
					<h5>Duration: {{ totalLength() }}</h5>
				</div>

				<div class="tabs-container">
					<div class="tab-selection">
						<button
							class="button is-default"
							:class="{ selected: tab === 'settings' }"
							:ref="el => (tabs['settings-tab'] = el)"
							@click="showTab('settings')"
							v-if="isEditable('playlists.update.privacy')"
						>
							Settings
						</button>
						<button
							class="button is-default"
							:class="{ selected: tab === 'add-songs' }"
							:ref="el => (tabs['add-songs-tab'] = el)"
							@click="showTab('add-songs')"
							v-if="isEditable('playlists.songs.add')"
						>
							Add Songs
						</button>
						<button
							class="button is-default"
							:class="{
								selected: tab === 'import-playlists'
							}"
							:ref="el => (tabs['import-playlists-tab'] = el)"
							@click="showTab('import-playlists')"
							v-if="isEditable('playlists.songs.add')"
						>
							Import Playlists
						</button>
					</div>
					<settings
						class="tab"
						v-show="tab === 'settings'"
						v-if="isEditable('playlists.update.privacy')"
						:modal-uuid="modalUuid"
					/>
					<add-songs
						class="tab"
						v-show="tab === 'add-songs'"
						v-if="isEditable('playlists.songs.add')"
						:modal-uuid="modalUuid"
					/>
					<import-playlists
						class="tab"
						v-show="tab === 'import-playlists'"
						v-if="isEditable('playlists.songs.add')"
						:modal-uuid="modalUuid"
					/>
				</div>
			</div>

			<div class="right-section">
				<div id="rearrange-songs-section" class="section">
					<div v-if="isEditable('playlists.songs.reposition')">
						<h4 class="section-title">Rearrange Songs</h4>

						<p class="section-description">
							Drag and drop songs to change their order
						</p>

						<hr class="section-horizontal-rule" />
					</div>

					<aside class="menu">
						<draggable-list
							v-if="playlistSongs.length > 0"
							v-model:list="playlistSongs"
							item-key="_id"
							@start="drag = true"
							@end="drag = false"
							@update="repositionSong"
							:disabled="!isEditable()"
						>
							<template #item="{ element, index }">
<<<<<<< HEAD
								<div class="menu-list scrollable-list">
									<song-item
										:song="element"
										:class="{
											'item-draggable': isEditable(
												'playlists.songs.reposition'
											)
										}"
										:ref="
											el =>
												(songItems[
													`song-item-${index}`
												] = el)
										"
									>
										<template #tippyActions>
											<i
												class="material-icons add-to-queue-icon"
												v-if="
													station &&
													station.requests &&
													station.requests.enabled &&
													(station.requests.access ===
														'user' ||
														(station.requests
															.access ===
															'owner' &&
															(userRole ===
																'admin' ||
																station.owner ===
																	userId)))
												"
												@click="
													addSongToQueue(
														element.youtubeId
													)
												"
												content="Add Song to Queue"
												v-tippy
												>queue</i
											>
											<quick-confirm
												v-if="
													userId ===
														playlist.createdBy ||
													isEditable(
														'playlists.songs.remove'
													)
												"
												placement="left"
												@confirm="
													removeSongFromPlaylist(
														element.youtubeId
													)
												"
											>
												<i
													class="material-icons delete-icon"
													content="Remove Song from Playlist"
													v-tippy
													>delete_forever</i
												>
											</quick-confirm>
											<i
												class="material-icons"
												v-if="
													isEditable(
														'playlists.songs.reposition'
													) && index > 0
												"
												@click="
													moveSongToTop(
														element,
														index
													)
												"
												content="Move to top of Playlist"
												v-tippy
												>vertical_align_top</i
											>
											<i
												v-if="
													isEditable(
														'playlists.songs.reposition'
													) &&
													playlistSongs.length - 1 !==
														index
												"
												@click="
													moveSongToBottom(
														element,
														index
													)
												"
												class="material-icons"
												content="Move to bottom of Playlist"
=======
								<song-item
									:song="element"
									:ref="
										el =>
											(songItems[`song-item-${index}`] =
												el)
									"
								>
									<template #tippyActions>
										<i
											class="material-icons add-to-queue-icon"
											v-if="
												station &&
												station.requests &&
												station.requests.enabled &&
												(station.requests.access ===
													'user' ||
													(station.requests.access ===
														'owner' &&
														(userRole === 'admin' ||
															station.owner ===
																userId)))
											"
											@click="
												addSongToQueue(
													element.youtubeId
												)
											"
											content="Add Song to Queue"
											v-tippy
											>queue</i
										>
										<quick-confirm
											v-if="
												userId === playlist.createdBy ||
												isEditable()
											"
											placement="left"
											@confirm="
												removeSongFromPlaylist(
													element.youtubeId
												)
											"
										>
											<i
												class="material-icons delete-icon"
												content="Remove Song from Playlist"
>>>>>>> 554852ec
												v-tippy
												>delete_forever</i
											>
										</quick-confirm>
										<i
											class="material-icons"
											v-if="isEditable() && index > 0"
											@click="moveSongToTop(index)"
											content="Move to top of Playlist"
											v-tippy
											>vertical_align_top</i
										>
										<i
											v-if="
												isEditable() &&
												playlistSongs.length - 1 !==
													index
											"
											@click="moveSongToBottom(index)"
											class="material-icons"
											content="Move to bottom of Playlist"
											v-tippy
											>vertical_align_bottom</i
										>
									</template>
								</song-item>
							</template>
						</draggable-list>
						<p v-else-if="gettingSongs" class="nothing-here-text">
							Loading songs...
						</p>
						<p v-else class="nothing-here-text">
							This playlist doesn't have any songs.
						</p>
					</aside>
				</div>
			</div>
		</template>
		<template #footer>
			<button
				class="button is-default"
				v-if="
					isOwner() ||
					hasPermission('playlists.get') ||
					playlist.privacy === 'public'
				"
				@click="downloadPlaylist()"
			>
				Download Playlist
			</button>
			<div class="right">
				<quick-confirm
					v-if="
						hasPermission('playlists.clearAndRefill') &&
						playlist.type === 'station'
					"
					@confirm="clearAndRefillStationPlaylist()"
				>
					<a class="button is-danger">
						Clear and refill station playlist
					</a>
				</quick-confirm>
				<quick-confirm
					v-if="
						hasPermission('playlists.clearAndRefill') &&
						playlist.type === 'genre'
					"
					@confirm="clearAndRefillGenrePlaylist()"
				>
					<a class="button is-danger">
						Clear and refill genre playlist
					</a>
				</quick-confirm>
				<quick-confirm
					v-if="
						isEditable('playlists.removeAdmin') &&
						!(
							playlist.type === 'user-liked' ||
							playlist.type === 'user-disliked'
						)
					"
					@confirm="removePlaylist()"
				>
					<a class="button is-danger"> Remove Playlist </a>
				</quick-confirm>
			</div>
		</template>
	</modal>
</template>

<style lang="less" scoped>
.night-mode {
	.label,
	p,
	strong {
		color: var(--light-grey-2);
	}

	.edit-playlist-modal.modal .modal-card-body {
		.left-section {
			#playlist-info-section {
				background-color: var(--dark-grey-3) !important;
				border: 0;
			}
			.tabs-container {
				background-color: transparent !important;
				.tab-selection .button {
					background: var(--dark-grey);
					color: var(--white);
				}
				.tab {
					background-color: var(--dark-grey-3) !important;
					border: 0 !important;
				}
			}
		}
		.right-section .section {
			border-radius: @border-radius;
		}
	}
}

.controls {
	display: flex;

	a {
		display: flex;
		align-items: center;
	}
}

.tabs-container {
	.tab-selection {
		display: flex;
		margin: 24px 10px 0 10px;
		max-width: 100%;

		.button {
			border-radius: @border-radius @border-radius 0 0;
			border: 0;
			text-transform: uppercase;
			font-size: 14px;
			color: var(--dark-grey-3);
			background-color: var(--light-grey-2);
			flex-grow: 1;
			height: 32px;

			&:not(:first-of-type) {
				margin-left: 5px;
			}
		}

		.selected {
			background-color: var(--primary-color) !important;
			color: var(--white) !important;
			font-weight: 600;
		}
	}
	.tab {
		border: 1px solid var(--light-grey-3);
		border-radius: 0 0 @border-radius @border-radius;
	}
}

.edit-playlist-modal {
	&.view-only {
		height: auto !important;

		.left-section {
			flex-basis: 100% !important;
		}

		.right-section {
			max-height: unset !important;
		}

		:deep(.section) {
			max-width: 100% !important;
		}
	}

	.nothing-here-text {
		display: flex;
		align-items: center;
		justify-content: center;
	}

	.label {
		font-size: 1rem;
		font-weight: normal;
	}

	.input-with-button .button {
		width: 150px;
	}

	.left-section {
		#playlist-info-section {
			border: 1px solid var(--light-grey-3);
			border-radius: @border-radius;
			padding: 15px !important;

			h3 {
				font-weight: 600;
				font-size: 30px;
			}

			h5 {
				font-size: 18px;
			}

			h3,
			h5 {
				margin: 0;
			}
		}
	}
}
</style><|MERGE_RESOLUTION|>--- conflicted
+++ resolved
@@ -80,16 +80,6 @@
 		permission === "playlists.update.privacy" &&
 		hasPermission(permission));
 
-<<<<<<< HEAD
-const dragOptions = computed(() => ({
-	animation: 200,
-	group: "songs",
-	disabled: !isEditable("playlists.songs.reposition"),
-	ghostClass: "draggable-list-ghost"
-}));
-
-=======
->>>>>>> 554852ec
 const init = () => {
 	gettingSongs.value = true;
 	socket.dispatch("playlists.getPlaylist", playlistId.value, res => {
@@ -100,17 +90,8 @@
 	});
 };
 
-<<<<<<< HEAD
-const repositionSong = ({ oldIndex, newIndex }) => {
-=======
-const isAdmin = () => userRole.value === "admin";
-
-const isOwner = () =>
-	loggedIn.value && userId.value === playlist.value.createdBy;
-
 const repositionSong = ({ moved }) => {
 	const { oldIndex, newIndex } = moved;
->>>>>>> 554852ec
 	if (oldIndex === newIndex) return; // we only need to update when song is moved
 	const song = playlistSongs.value[newIndex];
 	socket.dispatch(
@@ -428,107 +409,11 @@
 							@start="drag = true"
 							@end="drag = false"
 							@update="repositionSong"
-							:disabled="!isEditable()"
+							:disabled="
+								!isEditable('playlists.songs.reposition')
+							"
 						>
 							<template #item="{ element, index }">
-<<<<<<< HEAD
-								<div class="menu-list scrollable-list">
-									<song-item
-										:song="element"
-										:class="{
-											'item-draggable': isEditable(
-												'playlists.songs.reposition'
-											)
-										}"
-										:ref="
-											el =>
-												(songItems[
-													`song-item-${index}`
-												] = el)
-										"
-									>
-										<template #tippyActions>
-											<i
-												class="material-icons add-to-queue-icon"
-												v-if="
-													station &&
-													station.requests &&
-													station.requests.enabled &&
-													(station.requests.access ===
-														'user' ||
-														(station.requests
-															.access ===
-															'owner' &&
-															(userRole ===
-																'admin' ||
-																station.owner ===
-																	userId)))
-												"
-												@click="
-													addSongToQueue(
-														element.youtubeId
-													)
-												"
-												content="Add Song to Queue"
-												v-tippy
-												>queue</i
-											>
-											<quick-confirm
-												v-if="
-													userId ===
-														playlist.createdBy ||
-													isEditable(
-														'playlists.songs.remove'
-													)
-												"
-												placement="left"
-												@confirm="
-													removeSongFromPlaylist(
-														element.youtubeId
-													)
-												"
-											>
-												<i
-													class="material-icons delete-icon"
-													content="Remove Song from Playlist"
-													v-tippy
-													>delete_forever</i
-												>
-											</quick-confirm>
-											<i
-												class="material-icons"
-												v-if="
-													isEditable(
-														'playlists.songs.reposition'
-													) && index > 0
-												"
-												@click="
-													moveSongToTop(
-														element,
-														index
-													)
-												"
-												content="Move to top of Playlist"
-												v-tippy
-												>vertical_align_top</i
-											>
-											<i
-												v-if="
-													isEditable(
-														'playlists.songs.reposition'
-													) &&
-													playlistSongs.length - 1 !==
-														index
-												"
-												@click="
-													moveSongToBottom(
-														element,
-														index
-													)
-												"
-												class="material-icons"
-												content="Move to bottom of Playlist"
-=======
 								<song-item
 									:song="element"
 									:ref="
@@ -564,7 +449,9 @@
 										<quick-confirm
 											v-if="
 												userId === playlist.createdBy ||
-												isEditable()
+												isEditable(
+													'playlists.songs.reposition'
+												)
 											"
 											placement="left"
 											@confirm="
@@ -576,14 +463,17 @@
 											<i
 												class="material-icons delete-icon"
 												content="Remove Song from Playlist"
->>>>>>> 554852ec
 												v-tippy
 												>delete_forever</i
 											>
 										</quick-confirm>
 										<i
 											class="material-icons"
-											v-if="isEditable() && index > 0"
+											v-if="
+												isEditable(
+													'playlists.songs.reposition'
+												) && index > 0
+											"
 											@click="moveSongToTop(index)"
 											content="Move to top of Playlist"
 											v-tippy
@@ -591,7 +481,9 @@
 										>
 										<i
 											v-if="
-												isEditable() &&
+												isEditable(
+													'playlists.songs.reposition'
+												) &&
 												playlistSongs.length - 1 !==
 													index
 											"
