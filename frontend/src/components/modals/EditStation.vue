<template>
	<modal title="Edit Station" class="edit-station-modal">
		<template #body>
			<div class="custom-modal-body" v-if="station && station._id">
				<!--  Station Preferences -->
				<div class="section left-section">
					<div class="col col-2">
						<div>
							<label class="label">Name</label>
							<p class="control">
								<input
									class="input"
									type="text"
									v-model="station.name"
								/>
							</p>
						</div>
						<div>
							<label class="label">Display name</label>
							<p class="control">
								<input
									class="input"
									type="text"
									v-model="station.displayName"
								/>
							</p>
						</div>
					</div>
					<div class="col col-1">
						<div>
							<label class="label">Description</label>
							<p class="control">
								<input
									class="input"
									type="text"
									v-model="station.description"
								/>
							</p>
						</div>
					</div>
					<div
						class="col col-2"
						v-if="station.type === 'official' && station.genres"
					>
						<div>
							<label class="label">Genre(s)</label>
							<p class="control has-addons">
								<input
									class="input"
									type="text"
									id="new-genre"
									v-model="genreInputValue"
									@blur="blurGenreInput()"
									@focus="focusGenreInput()"
									@keydown="keydownGenreInput()"
									@keyup.enter="addTag('genres')"
								/>
								<button
									class="button is-info add-button blue"
									@click="addTag('genres')"
								>
									<i class="material-icons">add</i>
								</button>
							</p>
							<div
								class="autosuggest-container"
								v-if="
									(genreInputFocussed ||
										genreAutosuggestContainerFocussed) &&
										genreAutosuggestItems.length > 0
								"
								@mouseover="focusGenreContainer()"
								@mouseleave="blurGenreContainer()"
							>
								<span
									class="autosuggest-item"
									tabindex="0"
									@click="selectGenreAutosuggest(item)"
									v-for="(item,
									index) in genreAutosuggestItems"
									:key="index"
									>{{ item }}</span
								>
							</div>
							<div class="list-container">
								<div
									class="list-item"
									v-for="(genre, index) in station.genres"
									:key="index"
								>
									<div
										class="list-item-circle blue"
										@click="removeTag('genres', index)"
									>
										<i class="material-icons">close</i>
									</div>
									<p>{{ genre }}</p>
								</div>
							</div>
						</div>
						<div>
							<label class="label">Blacklist genre(s)</label>
							<p class="control has-addons">
								<input
									class="input"
									type="text"
									v-model="blacklistGenreInputValue"
									@blur="blurBlacklistGenreInput()"
									@focus="focusBlacklistGenreInput()"
									@keydown="keydownBlacklistGenreInput()"
									@keyup.enter="addTag('blacklist-genres')"
								/>
								<button
									class="button is-info add-button red"
									@click="addTag('blacklist-genres')"
								>
									<i class="material-icons">add</i>
								</button>
							</p>
							<div
								class="autosuggest-container"
								v-if="
									(blacklistGenreInputFocussed ||
										blacklistGenreAutosuggestContainerFocussed) &&
										blacklistGenreAutosuggestItems.length >
											0
								"
								@mouseover="focusBlacklistGenreContainer()"
								@mouseleave="blurBlacklistGenreContainer()"
							>
								<span
									class="autosuggest-item"
									tabindex="0"
									@click="
										selectBlacklistGenreAutosuggest(item)
									"
									v-for="(item,
									index) in blacklistGenreAutosuggestItems"
									:key="index"
									>{{ item }}</span
								>
							</div>
							<div class="list-container">
								<div
									class="list-item"
									v-for="(genre,
									index) in station.blacklistedGenres"
									:key="index"
								>
									<div
										class="list-item-circle red"
										@click="
											removeTag('blacklist-genres', index)
										"
									>
										<i class="material-icons">close</i>
									</div>
									<p>{{ genre }}</p>
								</div>
							</div>
						</div>
					</div>
				</div>

				<!--  Buttons changing the privacy settings -->
				<div class="section right-section">
					<div>
						<label class="label">Privacy</label>
						<div
							@mouseenter="privacyDropdownActive = true"
							@mouseleave="privacyDropdownActive = false"
							class="button-wrapper"
						>
							<button
								:class="privacyButtons[station.privacy].style"
								@click="updatePrivacyLocal(station.privacy)"
							>
								<i class="material-icons">{{
									privacyButtons[station.privacy].iconName
								}}</i>
								{{ station.privacy }}
							</button>
							<transition name="slide-down">
								<button
									class="green"
									v-if="
										privacyDropdownActive &&
											station.privacy !== 'public'
									"
									@click="updatePrivacyLocal('public')"
								>
									<i class="material-icons">{{
										privacyButtons["public"].iconName
									}}</i>
									Public
								</button>
							</transition>
							<transition name="slide-down">
								<button
									class="orange"
									v-if="
										privacyDropdownActive &&
											station.privacy !== 'unlisted'
									"
									@click="updatePrivacyLocal('unlisted')"
								>
									<i class="material-icons">{{
										privacyButtons["unlisted"].iconName
									}}</i>
									Unlisted
								</button>
							</transition>
							<transition name="slide-down">
								<button
									class="red"
									v-if="
										privacyDropdownActive &&
											station.privacy !== 'private'
									"
									@click="updatePrivacyLocal('private')"
								>
									<i class="material-icons">{{
										privacyButtons["private"].iconName
									}}</i>
									Private
								</button>
							</transition>
						</div>
					</div>
					<!--  Buttons changing the mode of the station -->
					<div v-if="station.type === 'community'">
						<label class="label">Mode</label>
						<div
							@mouseenter="modeDropdownActive = true"
							@mouseleave="modeDropdownActive = false"
							class="button-wrapper"
						>
							<button
								:class="{
									blue: !station.partyMode,
									yellow: station.partyMode
								}"
								@click="
									station.partyMode
										? updatePartyModeLocal(true)
										: updatePartyModeLocal(false)
								"
							>
								<i class="material-icons">{{
									station.partyMode
										? "emoji_people"
										: "playlist_play"
								}}</i>
								{{ station.partyMode ? "Party" : "Playlist" }}
							</button>
							<transition name="slide-down">
								<button
									class="blue"
									v-if="
										modeDropdownActive && station.partyMode
									"
									@click="updatePartyModeLocal(false)"
								>
									<i class="material-icons">playlist_play</i>
									Playlist
								</button>
							</transition>
							<transition name="slide-down">
								<button
									class="yellow"
									v-if="
										modeDropdownActive && !station.partyMode
									"
									@click="updatePartyModeLocal(true)"
								>
									<i class="material-icons">emoji_people</i>
									Party
								</button>
							</transition>
						</div>
					</div>
					<div
						v-if="
							station.type === 'community' &&
								station.partyMode === true
						"
					>
						<label class="label">Queue lock</label>
						<div
							@mouseenter="queueLockDropdownActive = true"
							@mouseleave="queueLockDropdownActive = false"
							class="button-wrapper"
						>
							<button
								:class="{
									green: station.locked,
									red: !station.locked
								}"
								@click="
									station.locked
										? updateQueueLockLocal(true)
										: updateQueueLockLocal(false)
								"
							>
								<i class="material-icons">{{
									station.locked ? "lock" : "lock_open"
								}}</i>
								{{ station.locked ? "Locked" : "Unlocked" }}
							</button>
							<transition name="slide-down">
								<button
									class="green"
									v-if="
										queueLockDropdownActive &&
											!station.locked
									"
									@click="updateQueueLockLocal(true)"
								>
									<i class="material-icons">lock</i>
									Locked
								</button>
							</transition>
							<transition name="slide-down">
								<button
									class="red"
									v-if="
										queueLockDropdownActive &&
											station.locked
									"
									@click="updateQueueLockLocal(false)"
								>
									<i class="material-icons">lock_open</i>
									Unlocked
								</button>
							</transition>
						</div>
					</div>
					<div>
						<label class="label">Theme</label>
						<div
							@mouseenter="themeDropdownActive = true"
							@mouseleave="themeDropdownActive = false"
							class="button-wrapper"
						>
							<button
								:class="station.theme"
								@click="updateThemeLocal(station.theme)"
							>
								<i class="material-icons">palette</i>
								{{ station.theme }}
							</button>
							<transition name="slide-down">
								<button
									class="blue"
									v-if="
										themeDropdownActive &&
											station.theme !== 'blue'
									"
									@click="updateThemeLocal('blue')"
								>
									<i class="material-icons">palette</i>
									Blue
								</button>
							</transition>
							<transition name="slide-down">
								<button
									class="purple"
									v-if="
										themeDropdownActive &&
											station.theme !== 'purple'
									"
									@click="updateThemeLocal('purple')"
								>
									<i class="material-icons">palette</i>
									Purple
								</button>
							</transition>
							<transition name="slide-down">
								<button
									class="teal"
									v-if="
										themeDropdownActive &&
											station.theme !== 'teal'
									"
									@click="updateThemeLocal('teal')"
								>
									<i class="material-icons">palette</i>
									Teal
								</button>
							</transition>
							<transition name="slide-down">
								<button
									class="orange"
									v-if="
										themeDropdownActive &&
											station.theme !== 'orange'
									"
									@click="updateThemeLocal('orange')"
								>
									<i class="material-icons">palette</i>
									Orange
								</button>
							</transition>
						</div>
					</div>
				</div>
			</div>
		</template>
		<template #footer>
			<save-button ref="saveButton" @clicked="saveChanges()" />

			<button
				v-if="station.type === 'community'"
				class="button is-danger"
				@click="deleteStation()"
			>
				Delete station
			</button>
		</template>
	</modal>
</template>

<script>
import { mapState, mapGetters, mapActions } from "vuex";

import Toast from "toasters";

import Modal from "../Modal.vue";
import validation from "../../validation";
import SaveButton from "../ui/SaveButton.vue";

export default {
	components: { Modal, SaveButton },
	props: {
		stationId: { type: String, default: "" },
		sector: { type: String, default: "admin" }
	},
	data() {
		return {
			genreInputValue: "",
			genreInputFocussed: false,
			genreAutosuggestContainerFocussed: false,
			keydownGenreInputTimeout: 0,
			genreAutosuggestItems: [],
			blacklistGenreInputValue: "",
			blacklistGenreInputFocussed: false,
			blacklistGenreAutosuggestContainerFocussed: false,
			blacklistKeydownGenreInputTimeout: 0,
			blacklistGenreAutosuggestItems: [],
			privacyDropdownActive: false,
			modeDropdownActive: false,
			queueLockDropdownActive: false,
			themeDropdownActive: false,
			genres: [
				"Blues",
				"Country",
				"Disco",
				"Funk",
				"Hip-Hop",
				"Jazz",
				"Metal",
				"Oldies",
				"Other",
				"Pop",
				"Rap",
				"Reggae",
				"Rock",
				"Techno",
				"Trance",
				"Classical",
				"Instrumental",
				"House",
				"Electronic",
				"Christian Rap",
				"Lo-Fi",
				"Musical",
				"Rock 'n' Roll",
				"Opera",
				"Drum & Bass",
				"Club-House",
				"Indie",
				"Heavy Metal",
				"Christian rock",
				"Dubstep"
			],
			privacyButtons: {
				public: {
					style: "green",
					iconName: "public"
				},
				private: {
					style: "red",
					iconName: "lock"
				},
				unlisted: {
					style: "orange",
					iconName: "link"
				}
			}
		};
	},
	computed: {
		// ...mapState("admin/stations", {
		// 	stations: state => state.stations
		// }),
		...mapState("modals/editStation", {
			station: state => state.station,
			originalStation: state => state.originalStation
		}),
		...mapGetters({
			socket: "websockets/getSocket"
		})
	},
	mounted() {
<<<<<<< HEAD
		this.socket.dispatch(`stations.getStationById`, this.stationId, res => {
			if (res.status === "success") {
				const { station } = res;
				// this.song = { ...song };
				// if (this.song.discogs === undefined)
				// 	this.song.discogs = null;
				this.editStation(station);

				// this.songDataLoaded = true;

				this.station.genres = JSON.parse(
					JSON.stringify(this.station.genres)
				);
				this.station.blacklistedGenres = JSON.parse(
					JSON.stringify(this.station.blacklistedGenres)
				);
			} else {
				new Toast({
					content: "Station with that ID not found",
					timeout: 3000
				});
				this.closeModal({
					sector: this.sector,
					modal: "editStation"
				});
			}
=======
		io.getSocket(socket => {
			this.socket = socket;

			this.socket.emit(`stations.getStationById`, this.stationId, res => {
				if (res.status === "success") {
					const { station } = res;
					// this.song = { ...song };
					// if (this.song.discogs === undefined)
					// 	this.song.discogs = null;
					this.editStation(station);

					// this.songDataLoaded = true;

					this.socket.emit(
						`stations.getStationIncludedPlaylistsById`,
						this.stationId,
						res => {
							if (res.status === "success") {
								this.station.genres = res.playlists.map(
									playlist => {
										if (playlist) {
											if (playlist.type === "genre")
												return playlist.createdFor;
											return `Playlist: ${playlist.name}`;
										}
										return "Unknown/Error";
									}
								);
								this.originalStation.genres = JSON.parse(
									JSON.stringify(this.station.genres)
								);
							}
						}
					);

					this.socket.emit(
						`stations.getStationExcludedPlaylistsById`,
						this.stationId,
						res => {
							if (res.status === "success") {
								this.station.blacklistedGenres = res.playlists.map(
									playlist => {
										if (playlist) {
											if (playlist.type === "genre")
												return playlist.createdFor;
											return `Playlist: ${playlist.name}`;
										}
										return "Unknown/Error";
									}
								);
								this.originalStation.blacklistedGenres = JSON.parse(
									JSON.stringify(
										this.station.blacklistedGenres
									)
								);
							}
						}
					);

					// this.station.genres = JSON.parse(
					// 	JSON.stringify(this.station.genres)
					// );
					// this.station.blacklistedGenres = JSON.parse(
					// 	JSON.stringify(this.station.blacklistedGenres)
					// );
				} else {
					new Toast({
						content: "Station with that ID not found",
						timeout: 3000
					});
					this.closeModal({
						sector: this.sector,
						modal: "editStation"
					});
				}
			});

			return socket;
>>>>>>> 588c441b
		});
	},
	methods: {
		saveChanges() {
			const nameChanged = this.originalStation.name !== this.station.name;
			const displayNameChanged =
				this.originalStation.displayName !== this.station.displayName;
			const descriptionChanged =
				this.originalStation.description !== this.station.description;
			const privacyChanged =
				this.originalStation.privacy !== this.station.privacy;
			const partyModeChanged =
				this.originalStation.type === "community" &&
				this.originalStation.partyMode !== this.station.partyMode;
			const queueLockChanged =
				this.originalStation.type === "community" &&
				this.station.partyMode &&
				this.originalStation.locked !== this.station.locked;
			const genresChanged =
				this.originalStation.genres.toString() !==
				this.station.genres.toString();
			const blacklistedGenresChanged =
				this.originalStation.blacklistedGenres.toString() !==
				this.station.blacklistedGenres.toString();
			const themeChanged =
				this.originalStation.theme !== this.station.theme;

			if (nameChanged) this.updateName();
			if (displayNameChanged) this.updateDisplayName();
			if (descriptionChanged) this.updateDescription();
			if (privacyChanged) this.updatePrivacy();
			if (partyModeChanged) this.updatePartyMode();
			if (queueLockChanged) this.updateQueueLock();
			if (genresChanged) this.updateGenres();
			if (blacklistedGenresChanged) this.updateBlacklistedGenres();
			if (themeChanged) this.updateTheme();

			if (
				!nameChanged &&
				!displayNameChanged &&
				!descriptionChanged &&
				!privacyChanged &&
				!partyModeChanged &&
				!queueLockChanged &&
				!genresChanged &&
				!blacklistedGenresChanged &&
				!themeChanged
			) {
				this.$refs.saveButton.handleFailedSave();

				new Toast({
					content: "Please make a change before saving.",
					timeout: 8000
				});
			}
		},
		updateName() {
			const { name } = this.station;
			if (!validation.isLength(name, 2, 16))
				return new Toast({
					content: "Name must have between 2 and 16 characters.",
					timeout: 8000
				});
			if (!validation.regex.az09_.test(name))
				return new Toast({
					content:
						"Invalid name format. Allowed characters: a-z, 0-9 and _.",
					timeout: 8000
				});

			this.$refs.saveButton.status = "disabled";

			return this.socket.dispatch(
				"stations.updateName",
				this.station._id,
				name,
				res => {
					new Toast({ content: res.message, timeout: 8000 });

					if (res.status === "success") {
						this.originalStation.name = name;
						return this.$refs.saveButton.handleSuccessfulSave();
					}

					return this.$refs.saveButton.handleFailedSave();
				}
			);
		},
		updateDisplayName() {
			const { displayName } = this.station;

			if (!validation.isLength(displayName, 2, 32))
				return new Toast({
					content:
						"Display name must have between 2 and 32 characters.",
					timeout: 8000
				});

			if (!validation.regex.ascii.test(displayName))
				return new Toast({
					content:
						"Invalid display name format. Only ASCII characters are allowed.",
					timeout: 8000
				});

			this.$refs.saveButton.status = "disabled";

			return this.socket.dispatch(
				"stations.updateDisplayName",
				this.station._id,
				displayName,
				res => {
					new Toast({ content: res.message, timeout: 8000 });

					if (res.status === "success") {
						this.originalStation.displayName = displayName;
						return this.$refs.saveButton.handleSuccessfulSave();
					}

					return this.$refs.saveButton.handleFailedSave();
				}
			);
		},
		updateDescription() {
			const { description } = this.station;
			if (!validation.isLength(description, 2, 200))
				return new Toast({
					content:
						"Description must have between 2 and 200 characters.",
					timeout: 8000
				});

			let characters = description.split("");
			characters = characters.filter(character => {
				return character.charCodeAt(0) === 21328;
			});
			if (characters.length !== 0)
				return new Toast({
					content: "Invalid description format.",
					timeout: 8000
				});

			this.$refs.saveButton.status = "disabled";

			return this.socket.dispatch(
				"stations.updateDescription",
				this.station._id,
				description,
				res => {
					new Toast({ content: res.message, timeout: 8000 });

					if (res.status === "success") {
						this.originalStation.description = description;
						return this.$refs.saveButton.handleSuccessfulSave();
					}

					return this.$refs.saveButton.handleFailedSave();
				}
			);
		},
		updatePrivacyLocal(privacy) {
			if (this.station.privacy === privacy) return;
			this.station.privacy = privacy;
			this.privacyDropdownActive = false;
		},
		updatePrivacy() {
			this.$refs.saveButton.status = "disabled";

			this.socket.dispatch(
				"stations.updatePrivacy",
				this.station._id,
				this.station.privacy,
				res => {
					new Toast({ content: res.message, timeout: 8000 });

					if (res.status === "success") {
						this.originalStation.privacy = this.station.privacy;
						return this.$refs.saveButton.handleSuccessfulSave();
					}

					return this.$refs.saveButton.handleFailedSave();
				}
			);
		},
		updateGenres() {
			this.$refs.saveButton.status = "disabled";

			this.socket.dispatch(
				"stations.updateGenres",
				this.station._id,
				this.station.genres,
				res => {
					new Toast({ content: res.message, timeout: 8000 });

					if (res.status === "success") {
						const genres = JSON.parse(
							JSON.stringify(this.station.genres)
						);

						if (this.originalStation)
							this.originalStation.genres = genres;

						return this.$refs.saveButton.handleSuccessfulSave();
					}

					return this.$refs.saveButton.handleFailedSave();
				}
			);
		},
		updateBlacklistedGenres() {
			this.$refs.saveButton.status = "disabled";

			this.socket.dispatch(
				"stations.updateBlacklistedGenres",
				this.station._id,
				this.station.blacklistedGenres,
				res => {
					new Toast({ content: res.message, timeout: 8000 });

					if (res.status === "success") {
						const blacklistedGenres = JSON.parse(
							JSON.stringify(this.station.blacklistedGenres)
						);

						this.originalStation.blacklistedGenres = blacklistedGenres;

						return this.$refs.saveButton.handleSuccessfulSave();
					}

					return this.$refs.saveButton.handleFailedSave();
				}
			);
		},
		updatePartyModeLocal(partyMode) {
			if (this.station.partyMode === partyMode) return;
			this.station.partyMode = partyMode;
			this.modeDropdownActive = false;
		},
		updatePartyMode() {
			this.$refs.saveButton.status = "disabled";

			this.socket.dispatch(
				"stations.updatePartyMode",
				this.station._id,
				this.station.partyMode,
				res => {
					new Toast({ content: res.message, timeout: 8000 });

					if (res.status === "success") {
						this.originalStation.partyMode = this.station.partyMode;
						return this.$refs.saveButton.handleSuccessfulSave();
					}

					return this.$refs.saveButton.handleFailedSave();
				}
			);
		},
		updateQueueLockLocal(locked) {
			if (this.station.locked === locked) return;
			this.station.locked = locked;
			this.queueLockDropdownActive = false;
		},
		updateQueueLock() {
			this.$refs.saveButton.status = "disabled";

			this.socket.dispatch(
				"stations.toggleLock",
				this.station._id,
				res => {
					if (res.status === "success") {
						if (this.originalStation)
							this.originalStation.locked = res.data;

						new Toast({
							content: `Toggled queue lock successfully to ${res.data}`,
							timeout: 4000
						});

						return this.$refs.saveButton.handleSuccessfulSave();
					}

					new Toast({
						content: "Failed to toggle queue lock.",
						timeout: 8000
					});

					return this.$refs.saveButton.handleFailedSave();
				}
			);
		},
		updateThemeLocal(theme) {
			if (this.station.theme === theme) return;
			this.station.theme = theme;
			this.themeDropdownActive = false;
		},
		updateTheme() {
			this.$refs.saveButton.status = "disabled";

			this.socket.dispatch(
				"stations.updateTheme",
				this.station._id,
				this.station.theme,
				res => {
					new Toast({ content: res.message, timeout: 8000 });

					if (res.status === "success") {
						this.originalStation.theme = this.station.theme;
						return this.$refs.saveButton.handleSuccessfulSave();
					}

					return this.$refs.saveButton.handleFailedSave();
				}
			);
		},
		deleteStation() {
			this.socket.dispatch("stations.remove", this.station._id, res => {
				if (res.status === "success")
					this.closeModal({
						sector: "station",
						modal: "editStation"
					});
				return new Toast({ content: res.message, timeout: 8000 });
			});
		},
		blurGenreInput() {
			this.genreInputFocussed = false;
		},
		focusGenreInput() {
			this.genreInputFocussed = true;
		},
		keydownGenreInput() {
			clearTimeout(this.keydownGenreInputTimeout);
			this.keydownGenreInputTimeout = setTimeout(() => {
				if (this.genreInputValue.length > 1) {
					this.genreAutosuggestItems = this.genres.filter(genre => {
						return genre
							.toLowerCase()
							.startsWith(this.genreInputValue.toLowerCase());
					});
				} else this.genreAutosuggestItems = [];
			}, 1000);
		},
		focusGenreContainer() {
			this.genreAutosuggestContainerFocussed = true;
		},
		blurGenreContainer() {
			this.genreAutosuggestContainerFocussed = false;
		},
		selectGenreAutosuggest(value) {
			this.genreInputValue = value;
		},
		blurBlacklistGenreInput() {
			this.blacklistGenreInputFocussed = false;
		},
		focusBlacklistGenreInput() {
			this.blacklistGenreInputFocussed = true;
		},
		keydownBlacklistGenreInput() {
			clearTimeout(this.keydownBlacklistGenreInputTimeout);
			this.keydownBlacklistGenreInputTimeout = setTimeout(() => {
				if (this.blacklistGenreInputValue.length > 1) {
					this.blacklistGenreAutosuggestItems = this.genres.filter(
						genre => {
							return genre
								.toLowerCase()
								.startsWith(
									this.blacklistGenreInputValue.toLowerCase()
								);
						}
					);
				} else this.blacklistGenreAutosuggestItems = [];
			}, 1000);
		},
		focusBlacklistGenreContainer() {
			this.blacklistGenreAutosuggestContainerFocussed = true;
		},
		blurBlacklistGenreContainer() {
			this.blacklistGenreAutosuggestContainerFocussed = false;
		},
		selectBlacklistGenreAutosuggest(value) {
			this.blacklistGenreInputValue = value;
		},
		addTag(type) {
			if (type === "genres") {
				const genre = this.genreInputValue.toLowerCase().trim();
				if (this.station.genres.indexOf(genre) !== -1)
					return new Toast({
						content: "Genre already exists",
						timeout: 3000
					});
				if (genre) {
					this.station.genres.push(genre);
					this.genreInputValue = "";
					return false;
				}

				return new Toast({
					content: "Genre cannot be empty",
					timeout: 3000
				});
			}
			if (type === "blacklist-genres") {
				const genre = this.blacklistGenreInputValue
					.toLowerCase()
					.trim();
				if (this.station.blacklistedGenres.indexOf(genre) !== -1)
					return new Toast({
						content: "Blacklist genre already exists",
						timeout: 3000
					});
				if (genre) {
					this.station.blacklistedGenres.push(genre);
					this.blacklistGenreInputValue = "";
					return false;
				}

				return new Toast({
					content: "Blacklist genre cannot be empty",
					timeout: 3000
				});
			}

			return false;
		},
		removeTag(type, index) {
			if (type === "genres") this.station.genres.splice(index, 1);
			else if (type === "blacklist-genres")
				this.station.blacklistedGenres.splice(index, 1);
		},
		...mapActions("modals/editStation", ["editStation"]),
		...mapActions("modalVisibility", ["closeModal"])
	}
};
</script>

<style lang="scss">
.edit-station-modal .modal-card-foot {
	justify-content: flex-end;
}
</style>

<style lang="scss" scoped>
.night-mode {
	.modal-card,
	.modal-card-head,
	.modal-card-body,
	.modal-card-foot {
		background-color: var(--dark-grey-3);
	}

	.section {
		background-color: var(--dark-grey-3) !important;
		border: 0 !important;
	}

	.label,
	p,
	strong {
		color: var(--light-grey-2);
	}
}

.modal-card-title {
	text-align: center;
	margin-left: 24px;
}

.custom-modal-body {
	padding: 16px;
	display: flex;
}

.section {
	border: 1px solid var(--light-blue);
	background-color: var(--light-grey);
	border-radius: 5px;
	padding: 16px;
}

.left-section {
	width: 595px;
	display: grid;
	gap: 16px;
	grid-template-rows: min-content min-content auto;

	.control {
		input {
			width: 100%;
			height: 36px;
		}

		.add-button {
			width: 32px;

			&.blue {
				background-color: var(--primary-color) !important;
			}

			&.red {
				background-color: var(--red) !important;
			}

			i {
				font-size: 32px;
			}
		}
	}

	.col {
		> div {
			position: relative;
		}
	}

	.list-item-circle {
		width: 16px;
		height: 16px;
		border-radius: 8px;
		cursor: pointer;
		margin-right: 8px;
		float: left;
		-webkit-touch-callout: none;
		-webkit-user-select: none;
		-khtml-user-select: none;
		-moz-user-select: none;
		-ms-user-select: none;
		user-select: none;

		&.blue {
			background-color: var(--primary-color);

			i {
				color: var(--primary-color);
			}
		}

		&.red {
			background-color: var(--red);

			i {
				color: var(--red);
			}
		}

		i {
			font-size: 14px;
			margin-left: 1px;
		}
	}

	.list-item-circle:hover,
	.list-item-circle:focus {
		i {
			color: var(--white);
		}
	}

	.list-item > p {
		line-height: 16px;
		word-wrap: break-word;
		width: calc(100% - 24px);
		left: 24px;
		float: left;
		margin-bottom: 8px;
	}

	.list-item:last-child > p {
		margin-bottom: 0;
	}

	.autosuggest-container {
		position: absolute;
		background: var(--white);
		width: calc(100% + 1px);
		top: 57px;
		z-index: 200;
		overflow: auto;
		max-height: 100%;
		clear: both;

		.autosuggest-item {
			padding: 8px;
			display: block;
			border: 1px solid var(--light-grey-2);
			margin-top: -1px;
			line-height: 16px;
			cursor: pointer;
			-webkit-user-select: none;
			-ms-user-select: none;
			-moz-user-select: none;
			user-select: none;
		}

		.autosuggest-item:hover,
		.autosuggest-item:focus {
			background-color: var(--light-grey);
		}

		.autosuggest-item:first-child {
			border-top: none;
		}

		.autosuggest-item:last-child {
			border-radius: 0 0 3px 3px;
		}
	}
}

.right-section {
	width: 157px;
	min-height: 515px;
	margin-left: 16px;
	display: grid;
	gap: 16px;
	grid-template-rows: min-content min-content min-content;

	.button-wrapper {
		display: flex;
		flex-direction: column;

		button {
			width: 100%;
			height: 36px;
			border: 0;
			border-radius: 3px;
			font-size: 18px;
			color: var(--white);
			box-shadow: 0px 1px 3px rgba(0, 0, 0, 0.25);
			display: block;
			text-align: center;
			justify-content: center;
			display: inline-flex;
			-ms-flex-align: center;
			align-items: center;
			-moz-user-select: none;
			user-select: none;
			cursor: pointer;
			margin-bottom: 10px;
			padding: 0;
			text-transform: capitalize;

			&.red {
				background-color: var(--red);
			}

			&.green {
				background-color: var(--green);
			}

			&.blue {
				background-color: var(--primary-color);
			}

			&.orange {
				background-color: var(--orange);
			}

			&.yellow {
				background-color: var(--yellow);
			}

			&.purple {
				background-color: var(--purple);
			}

			&.teal {
				background-color: var(--teal);
			}

			i {
				font-size: 20px;
				margin-right: 4px;
			}
		}
	}
}

.col {
	display: grid;
	grid-column-gap: 16px;
}

.col-1 {
	grid-template-columns: auto;
}

.col-2 {
	grid-template-columns: auto auto;
}

.slide-down-enter-active {
	transition: transform 0.25s;
}

.slide-down-enter {
	transform: translateY(-10px);
}

.modal-card {
	overflow: auto;
}

.modal-card-body {
	overflow: unset;
}
</style><|MERGE_RESOLUTION|>--- conflicted
+++ resolved
@@ -512,114 +512,79 @@
 		})
 	},
 	mounted() {
-<<<<<<< HEAD
-		this.socket.dispatch(`stations.getStationById`, this.stationId, res => {
-			if (res.status === "success") {
-				const { station } = res;
-				// this.song = { ...song };
-				// if (this.song.discogs === undefined)
-				// 	this.song.discogs = null;
-				this.editStation(station);
-
-				// this.songDataLoaded = true;
-
-				this.station.genres = JSON.parse(
-					JSON.stringify(this.station.genres)
-				);
-				this.station.blacklistedGenres = JSON.parse(
-					JSON.stringify(this.station.blacklistedGenres)
-				);
-			} else {
-				new Toast({
-					content: "Station with that ID not found",
-					timeout: 3000
-				});
-				this.closeModal({
-					sector: this.sector,
-					modal: "editStation"
-				});
-			}
-=======
-		io.getSocket(socket => {
-			this.socket = socket;
-
-			this.socket.emit(`stations.getStationById`, this.stationId, res => {
-				if (res.status === "success") {
-					const { station } = res;
-					// this.song = { ...song };
-					// if (this.song.discogs === undefined)
-					// 	this.song.discogs = null;
-					this.editStation(station);
-
-					// this.songDataLoaded = true;
-
-					this.socket.emit(
-						`stations.getStationIncludedPlaylistsById`,
-						this.stationId,
-						res => {
-							if (res.status === "success") {
-								this.station.genres = res.playlists.map(
-									playlist => {
-										if (playlist) {
-											if (playlist.type === "genre")
-												return playlist.createdFor;
-											return `Playlist: ${playlist.name}`;
-										}
-										return "Unknown/Error";
-									}
-								);
-								this.originalStation.genres = JSON.parse(
-									JSON.stringify(this.station.genres)
-								);
-							}
-						}
-					);
-
-					this.socket.emit(
-						`stations.getStationExcludedPlaylistsById`,
-						this.stationId,
-						res => {
-							if (res.status === "success") {
-								this.station.blacklistedGenres = res.playlists.map(
-									playlist => {
-										if (playlist) {
-											if (playlist.type === "genre")
-												return playlist.createdFor;
-											return `Playlist: ${playlist.name}`;
-										}
-										return "Unknown/Error";
-									}
-								);
-								this.originalStation.blacklistedGenres = JSON.parse(
-									JSON.stringify(
-										this.station.blacklistedGenres
-									)
-								);
-							}
-						}
-					);
-
-					// this.station.genres = JSON.parse(
-					// 	JSON.stringify(this.station.genres)
-					// );
-					// this.station.blacklistedGenres = JSON.parse(
-					// 	JSON.stringify(this.station.blacklistedGenres)
-					// );
-				} else {
-					new Toast({
-						content: "Station with that ID not found",
-						timeout: 3000
-					});
-					this.closeModal({
-						sector: this.sector,
-						modal: "editStation"
-					});
-				}
-			});
-
-			return socket;
->>>>>>> 588c441b
-		});
+    this.socket.dispatch(`stations.getStationById`, this.stationId, res => {
+      if (res.status === "success") {
+        const { station } = res;
+        // this.song = { ...song };
+        // if (this.song.discogs === undefined)
+        // 	this.song.discogs = null;
+        this.editStation(station);
+
+        // this.songDataLoaded = true;
+
+        this.socket.dispatch(
+          `stations.getStationIncludedPlaylistsById`,
+          this.stationId,
+          res => {
+            if (res.status === "success") {
+              this.station.genres = res.playlists.map(
+                playlist => {
+                  if (playlist) {
+                    if (playlist.type === "genre")
+                      return playlist.createdFor;
+                    return `Playlist: ${playlist.name}`;
+                  }
+                  return "Unknown/Error";
+                }
+              );
+              this.originalStation.genres = JSON.parse(
+                JSON.stringify(this.station.genres)
+              );
+            }
+          }
+        );
+
+        this.socket.dispatch(
+          `stations.getStationExcludedPlaylistsById`,
+          this.stationId,
+          res => {
+            if (res.status === "success") {
+              this.station.blacklistedGenres = res.playlists.map(
+                playlist => {
+                  if (playlist) {
+                    if (playlist.type === "genre")
+                      return playlist.createdFor;
+                    return `Playlist: ${playlist.name}`;
+                  }
+                  return "Unknown/Error";
+                }
+              );
+              this.originalStation.blacklistedGenres = JSON.parse(
+                JSON.stringify(
+                  this.station.blacklistedGenres
+                )
+              );
+            }
+          }
+        );
+
+        // this.station.genres = JSON.parse(
+        // 	JSON.stringify(this.station.genres)
+        // );
+        // this.station.blacklistedGenres = JSON.parse(
+        // 	JSON.stringify(this.station.blacklistedGenres)
+        // );
+      } else {
+        new Toast({
+          content: "Station with that ID not found",
+          timeout: 3000
+        });
+        this.closeModal({
+          sector: this.sector,
+          modal: "editStation"
+        });
+      }
+    });
 	},
 	methods: {
 		saveChanges() {
