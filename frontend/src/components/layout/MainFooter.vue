<template>
	<footer class="footer">
		<div class="container">
			<div class="footer-content">
				<div id="footer-copyright">
<<<<<<< HEAD
					<p>© Copyright Musare 2015 - 2022</p>
				</div>
				<router-link id="footer-logo" to="/"
					><img src="/assets/blue_wordmark.png" alt="Musare"
				/></router-link>
				<div id="footer-links">
					<a
						v-for="(url, title, index) in filteredFooterLinks"
						:key="`footer-link-${index}`"
						:href="url"
						target="_blank"
						:title="title"
=======
					<p>© Copyright {{ siteSettings.sitename }} 2015 - 2021</p>
				</div>
				<a id="footer-logo" href="/">
					<img
						v-if="siteSettings.sitename === 'Musare'"
						:src="siteSettings.logo_blue"
						:alt="siteSettings.sitename || `Musare`"
					/>
					<span v-else>{{ siteSettings.sitename }}</span>
				</a>
				<div id="footer-links">
					<a
						:href="siteSettings.github"
						target="_blank"
						title="GitHub Repository"
						>GitHub</a
>>>>>>> 6e37a35b
					>
						{{ title }}
					</a>
					<router-link
						v-if="getLink('about') === true"
						title="About Musare"
						to="/about"
						>About</router-link
					>
					<router-link
						v-if="getLink('team') === true"
						title="Musare Team"
						to="/team"
						>Team</router-link
					>
					<router-link
						v-if="getLink('news') === true"
						title="News"
						to="/news"
						>News</router-link
					>
				</div>
			</div>
		</div>
	</footer>
</template>

<script>
export default {
	data() {
		return {
<<<<<<< HEAD
			footerLinks: {}
=======
			siteSettings: {
				logo: "",
				sitename: "Musare",
				github: "#"
			}
>>>>>>> 6e37a35b
		};
	},
	computed: {
		filteredFooterLinks() {
			return Object.fromEntries(
				Object.entries(this.footerLinks).filter(
					([title, url]) =>
						!(
							["about", "team", "news"].includes(
								title.toLowerCase()
							) && typeof url === "boolean"
						)
				)
			);
		}
	},
	async mounted() {
<<<<<<< HEAD
		lofig.get("siteSettings.footerLinks").then(footerLinks => {
			this.footerLinks = {
				about: true,
				team: true,
				news: true,
				...footerLinks
			};
		});
	},
	methods: {
		getLink(title) {
			return this.footerLinks[
				Object.keys(this.footerLinks).find(
					key => key.toLowerCase() === title
				)
			];
		}
=======
		this.siteSettings = await lofig.get("siteSettings");
>>>>>>> 6e37a35b
	}
};
</script>

<style lang="less" scoped>
.night-mode {
	footer.footer,
	footer.footer .container,
	footer.footer .container .footer-content {
		background-color: var(--dark-grey-3);
	}
}

.footer {
	position: relative;
	bottom: 0;
	flex-shrink: 0;
	height: auto;
	padding: 20px;
	box-shadow: @box-shadow;
	background-color: var(--white);
	width: 100%;
	height: 160px;
	font-size: 16px;

	.container {
		position: relative;
	}

	.footer-content {
		display: flex;
		align-items: center;
		flex-direction: column;
		text-align: center;

		& > * {
			margin: 5px 0;
		}

		a:not(.button) {
			border: 0;
		}
	}

	#footer-logo {
		display: block;
		margin-left: auto;
		margin-right: auto;
		width: 160px;
		order: 1;
<<<<<<< HEAD

		img {
			max-width: 100%;
			user-select: none;
			-webkit-user-drag: none;
=======
		user-select: none;
		font-size: 2.5rem !important;
		line-height: 50px !important;
		font-family: Pacifico, cursive;
		color: var(--primary-color);
		white-space: nowrap;

		img {
			max-height: 38px;
			color: var(--primary-color);
			user-select: none;
>>>>>>> 6e37a35b
		}
	}

	#footer-links {
		order: 2;

		:not(:last-child) {
			border-right: solid 1px var(--primary-color);
		}

		a {
			padding: 0 5px;
			color: var(--primary-color);

			&:first-of-type {
				padding: 0 5px 0 0;
			}

			&:last-of-type {
				padding: 0 0 0 5px;
			}

			&:hover {
				color: var(--primary-color);
				text-decoration: underline;
			}
		}
	}

	#footer-copyright {
		order: 3;
	}
}

@media only screen and (min-width: 990px) {
	.footer {
		height: 100px;

		#footer-copyright {
			left: 0;
			top: 0;
			position: absolute;
			line-height: 50px;
		}

		#footer-links {
			right: 0;
			top: 0;
			position: absolute;
			line-height: 50px;
		}
	}
}
</style><|MERGE_RESOLUTION|>--- conflicted
+++ resolved
@@ -3,12 +3,16 @@
 		<div class="container">
 			<div class="footer-content">
 				<div id="footer-copyright">
-<<<<<<< HEAD
 					<p>© Copyright Musare 2015 - 2022</p>
 				</div>
-				<router-link id="footer-logo" to="/"
-					><img src="/assets/blue_wordmark.png" alt="Musare"
-				/></router-link>
+				<router-link id="footer-logo" to="/">
+					<img
+						v-if="siteSettings.sitename === 'Musare'"
+						:src="siteSettings.logo_blue"
+						:alt="siteSettings.sitename || `Musare`"
+					/>
+					<span v-else>{{ siteSettings.sitename }}</span>
+				</router-link>
 				<div id="footer-links">
 					<a
 						v-for="(url, title, index) in filteredFooterLinks"
@@ -16,24 +20,6 @@
 						:href="url"
 						target="_blank"
 						:title="title"
-=======
-					<p>© Copyright {{ siteSettings.sitename }} 2015 - 2021</p>
-				</div>
-				<a id="footer-logo" href="/">
-					<img
-						v-if="siteSettings.sitename === 'Musare'"
-						:src="siteSettings.logo_blue"
-						:alt="siteSettings.sitename || `Musare`"
-					/>
-					<span v-else>{{ siteSettings.sitename }}</span>
-				</a>
-				<div id="footer-links">
-					<a
-						:href="siteSettings.github"
-						target="_blank"
-						title="GitHub Repository"
-						>GitHub</a
->>>>>>> 6e37a35b
 					>
 						{{ title }}
 					</a>
@@ -65,21 +51,17 @@
 export default {
 	data() {
 		return {
-<<<<<<< HEAD
-			footerLinks: {}
-=======
 			siteSettings: {
-				logo: "",
+				logo_blue: "/assets/blue_wordmark.png",
 				sitename: "Musare",
-				github: "#"
-			}
->>>>>>> 6e37a35b
+				footerLinks: {}
+			}
 		};
 	},
 	computed: {
 		filteredFooterLinks() {
 			return Object.fromEntries(
-				Object.entries(this.footerLinks).filter(
+				Object.entries(this.siteSettings.footerLinks).filter(
 					([title, url]) =>
 						!(
 							["about", "team", "news"].includes(
@@ -91,27 +73,26 @@
 		}
 	},
 	async mounted() {
-<<<<<<< HEAD
-		lofig.get("siteSettings.footerLinks").then(footerLinks => {
-			this.footerLinks = {
-				about: true,
-				team: true,
-				news: true,
-				...footerLinks
+		lofig.get("siteSettings").then(siteSettings => {
+			this.siteSettings = {
+				...siteSettings,
+				footerLinks: {
+					about: true,
+					team: true,
+					news: true,
+					...siteSettings.footerLinks
+				}
 			};
 		});
 	},
 	methods: {
 		getLink(title) {
-			return this.footerLinks[
-				Object.keys(this.footerLinks).find(
+			return this.siteSettings.footerLinks[
+				Object.keys(this.siteSettings.footerLinks).find(
 					key => key.toLowerCase() === title
 				)
 			];
 		}
-=======
-		this.siteSettings = await lofig.get("siteSettings");
->>>>>>> 6e37a35b
 	}
 };
 </script>
@@ -162,13 +143,6 @@
 		margin-right: auto;
 		width: 160px;
 		order: 1;
-<<<<<<< HEAD
-
-		img {
-			max-width: 100%;
-			user-select: none;
-			-webkit-user-drag: none;
-=======
 		user-select: none;
 		font-size: 2.5rem !important;
 		line-height: 50px !important;
@@ -177,10 +151,10 @@
 		white-space: nowrap;
 
 		img {
-			max-height: 38px;
+			max-width: 100%;
 			color: var(--primary-color);
 			user-select: none;
->>>>>>> 6e37a35b
+			-webkit-user-drag: none;
 		}
 	}
 
