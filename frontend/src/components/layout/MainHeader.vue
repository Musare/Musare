--- conflicted
+++ resolved
@@ -110,18 +110,12 @@
 			isMobile: false,
 			frontendDomain: "",
 			siteSettings: {
-<<<<<<< HEAD
-				logo: "",
+				logo_white: "",
 				sitename: "",
 				christmas: false,
 				registrationDisabled: false
 			},
 			windowWidth: 0
-=======
-				logo_white: "",
-				sitename: ""
-			}
->>>>>>> 6e37a35b
 		};
 	},
 	computed: {
