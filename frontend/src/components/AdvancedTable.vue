--- conflicted
+++ resolved
@@ -64,12 +64,7 @@
 	model: { type: String, required: true },
 	maxWidth: { type: Number, default: 1880 },
 	query: { type: Boolean, default: true },
-<<<<<<< HEAD
-	keyboardShortcuts: { type: Boolean, default: true },
-=======
 	hasKeyboardShortcuts: { type: Boolean, default: true },
-	events: { type: Object as PropType<TableEvents>, default: () => {} },
->>>>>>> a3ae7aa9
 	bulkActions: {
 		type: Object as PropType<TableBulkActions>,
 		default: () => ({})
