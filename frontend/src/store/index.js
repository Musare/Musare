/* eslint-disable import/no-cycle */
import Vue from "vue";
import Vuex from "vuex";

import websockets from "./modules/websockets";

import user from "./modules/user";
import settings from "./modules/settings";
import modalVisibility from "./modules/modalVisibility";
import station from "./modules/station";
import admin from "./modules/admin";

import editSongModal from "./modules/modals/editSong";
<<<<<<< HEAD
import importAlbumModal from "./modules/modals/importAlbum";
=======
import editPlaylistModal from "./modules/modals/editPlaylist";
>>>>>>> 27a4c64c
import manageStationModal from "./modules/modals/manageStation";
import editUserModal from "./modules/modals/editUser";
import viewPunishmentModal from "./modules/modals/viewPunishment";
import viewReportModal from "./modules/modals/viewReport";
import reportModal from "./modules/modals/report";

Vue.use(Vuex);

export default new Vuex.Store({
	modules: {
		websockets,
		user,
		settings,
		station,
		admin,
		modalVisibility,
		modals: {
			namespaced: true,
			modules: {
				editSong: editSongModal,
<<<<<<< HEAD
				importAlbum: importAlbumModal,
=======
				editPlaylist: editPlaylistModal,
>>>>>>> 27a4c64c
				manageStation: manageStationModal,
				editUser: editUserModal,
				viewPunishment: viewPunishmentModal,
				viewReport: viewReportModal,
				report: reportModal
			}
		}
	},
	strict: false
});<|MERGE_RESOLUTION|>--- conflicted
+++ resolved
@@ -11,11 +11,8 @@
 import admin from "./modules/admin";
 
 import editSongModal from "./modules/modals/editSong";
-<<<<<<< HEAD
 import importAlbumModal from "./modules/modals/importAlbum";
-=======
 import editPlaylistModal from "./modules/modals/editPlaylist";
->>>>>>> 27a4c64c
 import manageStationModal from "./modules/modals/manageStation";
 import editUserModal from "./modules/modals/editUser";
 import viewPunishmentModal from "./modules/modals/viewPunishment";
@@ -36,11 +33,8 @@
 			namespaced: true,
 			modules: {
 				editSong: editSongModal,
-<<<<<<< HEAD
 				importAlbum: importAlbumModal,
-=======
 				editPlaylist: editPlaylistModal,
->>>>>>> 27a4c64c
 				manageStation: manageStationModal,
 				editUser: editUserModal,
 				viewPunishment: viewPunishmentModal,
