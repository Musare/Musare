--- conflicted
+++ resolved
@@ -2,39 +2,13 @@
 
 const state = {
 	modals: {
-<<<<<<< HEAD
-		header: {
-			login: false,
-			register: false
-		},
-		home: {
-			createCommunityStation: false
-		},
-		station: {
-			requestSong: false,
-			editPlaylist: false,
-			createPlaylist: false,
-			manageStation: false,
-			report: false
-		},
-		admin: {
-			editNews: false,
-			editUser: false,
-			editSong: false,
-			manageStation: false,
-			editPlaylist: false,
-			viewReport: false,
-			viewPunishment: false
-		}
-=======
+		manageStation: false,
 		login: false,
 		register: false,
 		createCommunityStation: false,
-		addSongToQueue: false,
 		requestSong: false,
 		editPlaylist: false,
 		createPlaylist: false,
-		editStation: false,
 		report: false,
 		removeAccount: false,
 		editNews: false,
@@ -42,7 +16,6 @@
 		editSong: false,
 		viewReport: false,
 		viewPunishment: false
->>>>>>> 942d2149
 	},
 	currentlyActive: []
 };
