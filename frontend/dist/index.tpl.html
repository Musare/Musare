<!DOCTYPE html>
<html lang='en'>

<head>
	<title><%= htmlWebpackPlugin.options.title %></title>

	<meta charset='UTF-8'>
	<meta http-equiv='X-UA-Compatible' content='IE=edge'>
	<meta name='viewport' content='width=device-width, initial-scale=1, user-scalable=no'>
<<<<<<< HEAD
	<meta name='keywords'
		content='music, musare, listen, station, station, radio, edm, chill, community, official, rooms, room, party, good, mus, pop'>
	<meta name='description'
		content='On Musare you can listen to lots of different songs, playing 24/7 in our official stations and in user-made community stations!'>
	<meta name='copyright' content='© Copyright Musare 2015-2022 All Right Reserved'>
=======
	<meta name='keywords' content='music, <%= htmlWebpackPlugin.options.title %>, listen, station, station, radio, edm, chill, community, official, rooms, room, party, good, mus, pop'>
	<meta name='description' content='On <%= htmlWebpackPlugin.options.title %> you can listen to lots of different songs, playing 24/7 in our official stations and in user-made community stations!'>
	<meta name='copyright' content='© Copyright <%= htmlWebpackPlugin.options.title %> 2015-2021 All Right Reserved'>
>>>>>>> 6e37a35b

	<link rel='apple-touch-icon' sizes='57x57' href='/assets/favicon/apple-touch-icon-57x57.png?v=06042016'>
	<link rel='apple-touch-icon' sizes='60x60' href='/assets/favicon/apple-touch-icon-60x60.png?v=06042016'>
	<link rel='apple-touch-icon' sizes='72x72' href='/assets/favicon/apple-touch-icon-72x72.png?v=06042016'>
	<link rel='apple-touch-icon' sizes='76x76' href='/assets/favicon/apple-touch-icon-76x76.png?v=06042016'>
	<link rel='apple-touch-icon' sizes='114x114' href='/assets/favicon/apple-touch-icon-114x114.png?v=06042016'>
	<link rel='apple-touch-icon' sizes='120x120' href='/assets/favicon/apple-touch-icon-120x120.png?v=06042016'>
	<link rel='apple-touch-icon' sizes='144x144' href='/assets/favicon/apple-touch-icon-144x144.png?v=06042016'>
	<link rel='apple-touch-icon' sizes='152x152' href='/assets/favicon/apple-touch-icon-152x152.png?v=06042016'>
	<link rel='apple-touch-icon' sizes='180x180' href='/assets/favicon/apple-touch-icon-180x180.png?v=06042016'>
	<link rel='icon' type='image/png' href='/assets/favicon/favicon-32x32.png?v=06042016' sizes='32x32'>
	<link rel='icon' type='image/png' href='/assets/favicon/favicon-194x194.png?v=06042016' sizes='194x194'>
	<link rel='icon' type='image/png' href='/assets/favicon/favicon-96x96.png?v=06042016' sizes='96x96'>
	<link rel='icon' type='image/png' href='/assets/favicon/android-chrome-192x192.png?v=06042016' sizes='192x192'>
	<link rel='icon' type='image/png' href='/assets/favicon/favicon-16x16.png?v=06042016' sizes='16x16'>
	<link rel='manifest' href='/assets/favicon/manifest.json?v=06042016'>
	<link rel='mask-icon' href='/assets/favicon/safari-pinned-tab.svg?v=06042016' color='#03a9f4'>
	<link rel='shortcut icon' href='/assets/favicon/favicon.ico?v=06042016'>
	<meta name='msapplication-TileColor' content='#03a9f4'>
	<meta name='msapplication-TileImage' content='/assets/favicon/mstile-144x144.png?v=06042016'>
	<meta name='theme-color' content='#03a9f4'>
	<meta name='google' content='nositelinkssearchbox' />

	<script src='https://www.youtube.com/iframe_api'></script>

	<!--Musare version: <%= htmlWebpackPlugin.options.debug.version %>-->
	<script>
		const MUSARE_VERSION = "<%= htmlWebpackPlugin.options.debug.version %>";
		const MUSARE_GIT_REMOTE = "<%= htmlWebpackPlugin.options.debug.git.remote %>";
		const MUSARE_GIT_REMOTE_URL = "<%= htmlWebpackPlugin.options.debug.git.remoteUrl %>";
		const MUSARE_GIT_BRANCH = "<%= htmlWebpackPlugin.options.debug.git.branch %>";
		const MUSARE_GIT_LATEST_COMMIT = "<%= htmlWebpackPlugin.options.debug.git.latestCommit %>";
		const MUSARE_GIT_LATEST_COMMIT_SHORT = "<%= htmlWebpackPlugin.options.debug.git.latestCommitShort %>";
	</script>
</head>

<body>
	<div id="root"></div>
	<div id="toasts-container" class="position-right position-bottom">
		<div id="toasts-content"></div>
	</div>
</body>

</html><|MERGE_RESOLUTION|>--- conflicted
+++ resolved
@@ -7,17 +7,9 @@
 	<meta charset='UTF-8'>
 	<meta http-equiv='X-UA-Compatible' content='IE=edge'>
 	<meta name='viewport' content='width=device-width, initial-scale=1, user-scalable=no'>
-<<<<<<< HEAD
-	<meta name='keywords'
-		content='music, musare, listen, station, station, radio, edm, chill, community, official, rooms, room, party, good, mus, pop'>
-	<meta name='description'
-		content='On Musare you can listen to lots of different songs, playing 24/7 in our official stations and in user-made community stations!'>
-	<meta name='copyright' content='© Copyright Musare 2015-2022 All Right Reserved'>
-=======
 	<meta name='keywords' content='music, <%= htmlWebpackPlugin.options.title %>, listen, station, station, radio, edm, chill, community, official, rooms, room, party, good, mus, pop'>
 	<meta name='description' content='On <%= htmlWebpackPlugin.options.title %> you can listen to lots of different songs, playing 24/7 in our official stations and in user-made community stations!'>
-	<meta name='copyright' content='© Copyright <%= htmlWebpackPlugin.options.title %> 2015-2021 All Right Reserved'>
->>>>>>> 6e37a35b
+	<meta name='copyright' content='© Copyright Musare 2015-2022 All Right Reserved'>
 
 	<link rel='apple-touch-icon' sizes='57x57' href='/assets/favicon/apple-touch-icon-57x57.png?v=06042016'>
 	<link rel='apple-touch-icon' sizes='60x60' href='/assets/favicon/apple-touch-icon-60x60.png?v=06042016'>
