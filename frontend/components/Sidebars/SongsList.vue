--- conflicted
+++ resolved
@@ -206,7 +206,6 @@
 	height: 100%;
 }
 
-<<<<<<< HEAD
 .slide-transition {
 	transition: transform 0.6s ease-in-out;
 	transform: translateX(0);
@@ -218,9 +217,6 @@
 }
 
 .sidebar-title {
-=======
-.title {
->>>>>>> 4003ceff
 	background-color: rgb(3, 169, 244);
 	text-align: center;
 	padding: 10px;
