--- conflicted
+++ resolved
@@ -167,7 +167,6 @@
 	position: relative;
 }
 
-<<<<<<< HEAD
 .slide-transition {
 	transition: transform 0.6s ease-in-out;
 	transform: translateX(0);
@@ -179,9 +178,6 @@
 }
 
 .sidebar-title {
-=======
-.title {
->>>>>>> 4003ceff
 	background-color: rgb(3, 169, 244);
 	text-align: center;
 	padding: 10px;
