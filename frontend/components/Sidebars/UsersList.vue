--- conflicted
+++ resolved
@@ -47,38 +47,7 @@
 	}
 }
 
-<<<<<<< HEAD
-.sidebar {
-	position: fixed;
-	z-index: 1;
-	top: 0;
-	right: 0;
-	width: 300px;
-	height: 100vh;
-	background-color: $white;
-	box-shadow: 0 2px 5px 0 rgba(0, 0, 0, 0.16),
-		0 2px 10px 0 rgba(0, 0, 0, 0.12);
-}
-
-.inner-wrapper {
-	top: 60px;
-	position: relative;
-}
-
-.slide-transition {
-	transition: transform 0.6s ease-in-out;
-	transform: translateX(0);
-}
-
-.slide-enter,
-.slide-leave {
-	transform: translateX(100%);
-}
-
 .sidebar-title {
-=======
-.title {
->>>>>>> 4003ceff
 	background-color: rgb(3, 169, 244);
 	text-align: center;
 	padding: 10px;
