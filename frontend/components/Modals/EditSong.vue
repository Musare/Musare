<template>
	<div>
		<modal title="Edit Song" class="song-modal">
			<div slot="body">
				<div class="left-section">
					<div class="top-section">
						<div class="player-section">
							<div id="player"></div>
							<canvas
								id="durationCanvas"
								height="20"
								width="530"
							></canvas>
							<div class="player-footer">
								<div class="player-footer-left">
									<i
										class="material-icons player-play-pause"
										v-on:click="settings('play')"
										v-if="video.paused"
										>play_arrow</i
									>
									<i
										class="material-icons player-play-pause"
										v-on:click="settings('pause')"
										v-if="!video.paused"
										>pause</i
									>
									<i
										class="material-icons player-stop"
										v-on:click="settings('stop')"
										>stop</i
									>
									<i
										class="material-icons player-fast-forward"
										v-on:click="
											settings('skipToLast10Secs')
										"
										>fast_forward</i
									>
								</div>
								<div class="player-footer-center">
									<img src="/assets/social/youtube.svg" />
									<span>
										<span>
											{{ youtubeVideoCurrentTime }}
										</span>
										/
										<span>
											{{ youtubeVideoDuration }}
											{{ youtubeVideoNote }}
										</span>
									</span>
								</div>
								<div class="player-footer-right">
									<input
										type="range"
										id="volumeSlider"
										min="0"
										max="100"
										class="active"
										v-on:change="changeVolume()"
										v-on:input="changeVolume()"
									/>
								</div>
							</div>
						</div>
						<img
							class="thumbnail-preview"
							:src="editing.song.thumbnail"
							onerror="this.src='/assets/notes-transparent.png'"
						/>
					</div>
					<div class="edit-section">
						<div class="control is-grouped">
							<div class="title-container">
								<label class="label">Title</label>
								<p class="control has-addons">
									<input
										class="input"
										type="text"
										v-model="editing.song.title"
									/>
									<button
										class="button album-get-button"
										v-on:click="getAlbumData('title')"
									>
										<i class="material-icons album-get-icon"
											>album</i
										>
									</button>
								</p>
							</div>
							<div class="duration-container">
								<label class="label">Duration</label>
								<p class="control">
									<input
										class="input"
										type="text"
										v-model="editing.song.duration"
									/>
								</p>
							</div>
							<div class="skip-duration-container">
								<label class="label">Skip duration</label>
								<p class="control">
									<input
										class="input"
										type="text"
										v-model="editing.song.skipDuration"
									/>
								</p>
							</div>
						</div>
						<div class="control is-grouped">
							<div class="album-art-container">
								<label class="label">Album art</label>
								<p class="control has-addons">
									<input
										class="input"
										type="text"
										v-model="editing.song.thumbnail"
									/>
									<button
										class="button album-get-button"
										v-on:click="getAlbumData('albumArt')"
									>
										<i class="material-icons album-get-icon"
											>album</i
										>
									</button>
								</p>
							</div>
						</div>
						<div class="control is-grouped">
							<div class="artists-container">
								<label class="label">Artists</label>
								<p class="control has-addons">
									<input
										class="input"
										type="text"
										id="new-artist"
										v-model="artistInputValue"
										v-on:blur="blurArtistInput()"
										v-on:focus="focusArtistInput()"
										v-on:keydown="keydownArtistInput()"
									/>
									<button
										class="button album-get-button"
										v-on:click="getAlbumData('artists')"
									>
										<i class="material-icons album-get-icon"
											>album</i
										>
									</button>
									<button
										class="button is-info add-button"
										v-on:click="addTag('artists')"
									>
										<i class="material-icons">add</i>
									</button>
								</p>
								<div
									class="autosuggest-container"
									v-if="
										(artistInputFocussed ||
											artistAutosuggestContainerFocussed) &&
											artistAutosuggestItems.length > 0
									"
									@mouseover="focusArtistContainer()"
									@mouseleave="blurArtistContainer()"
								>
									<span
										class="autosuggest-item"
										tabindex="0"
										v-on:click="
											selectArtistAutosuggest(item)
										"
										v-for="(item,
										index) in artistAutosuggestItems"
										:key="index"
										>{{ item }}</span
									>
								</div>
								<div class="list-container">
									<div
										class="list-item"
										v-for="(artist, index) in editing.song
											.artists"
										:key="index"
									>
										<div
											class="list-item-circle"
											v-on:click="
												removeTag('artists', index)
											"
										>
											<i class="material-icons">close</i>
										</div>
										<p>{{ artist }}</p>
									</div>
								</div>
							</div>
							<div class="genres-container">
								<label class="label">
									<span>Genres</span>
									<i
										class="material-icons"
										@click="toggleGenreHelper"
										@dblclick="resetGenreHelper"
										>info</i
									>
								</label>
								<p class="control has-addons">
									<input
										class="input"
										type="text"
										id="new-genre"
										v-model="genreInputValue"
										v-on:blur="blurGenreInput()"
										v-on:focus="focusGenreInput()"
										v-on:keydown="keydownGenreInput()"
									/>
									<button
										class="button album-get-button"
										v-on:click="getAlbumData('genres')"
									>
										<i class="material-icons album-get-icon"
											>album</i
										>
									</button>
									<button
										class="button is-info add-button"
										v-on:click="addTag('genres')"
									>
										<i class="material-icons">add</i>
									</button>
								</p>
								<div
									class="autosuggest-container"
									v-if="
										(genreInputFocussed ||
											genreAutosuggestContainerFocussed) &&
											genreAutosuggestItems.length > 0
									"
									@mouseover="focusGenreContainer()"
									@mouseleave="blurGenreContainer()"
								>
									<span
										class="autosuggest-item"
										tabindex="0"
										v-on:click="
											selectGenreAutosuggest(item)
										"
										v-for="(item,
										index) in genreAutosuggestItems"
										:key="index"
										>{{ item }}</span
									>
								</div>
								<div class="list-container">
									<div
										class="list-item"
										v-for="(genre, index) in editing.song
											.genres"
										:key="index"
									>
										<div
											class="list-item-circle"
											v-on:click="
												removeTag('genres', index)
											"
										>
											<i class="material-icons">close</i>
										</div>
										<p>{{ genre }}</p>
									</div>
								</div>
							</div>
							<div class="youtube-id-container">
								<label class="label">YouTube ID</label>
								<p class="control">
									<input
										class="input"
										type="text"
										v-model="editing.song.songId"
									/>
								</p>
							</div>
						</div>
					</div>
				</div>
				<div class="right-section">
					<div class="api-section">
						<div
							class="selected-discogs-info"
							v-if="!editing.song.discogs"
						>
							<p class="selected-discogs-info-none">None</p>
						</div>
						<div
							class="selected-discogs-info"
							v-if="editing.song.discogs"
						>
							<div class="top-container">
								<img
									:src="editing.song.discogs.album.albumArt"
								/>
								<div class="right-container">
									<p class="album-title">
										{{ editing.song.discogs.album.title }}
									</p>
									<div class="bottom-row">
										<p class="type-year">
											<span>{{
												editing.song.discogs.album.type
											}}</span>
											•
											<span>{{
												editing.song.discogs.album.year
											}}</span>
										</p>
									</div>
								</div>
							</div>
							<div class="bottom-container">
								<p class="bottom-container-field">
									Artists:
									<span>{{
										editing.song.discogs.album.artists.join(
											", "
										)
									}}</span>
								</p>
								<p class="bottom-container-field">
									Genres:
									<span>{{
										editing.song.discogs.album.genres.join(
											", "
										)
									}}</span>
								</p>
								<p class="bottom-container-field">
									Data quality:
									<span>{{
										editing.song.discogs.dataQuality
									}}</span>
								</p>
								<p class="bottom-container-field">
									Track:
									<span
										>{{
											editing.song.discogs.track.position
										}}.
										{{
											editing.song.discogs.track.title
										}}</span
									>
								</p>
							</div>
						</div>
						<p class="control is-expanded">
							<label class="label">Search query</label>
							<input
								class="input"
								type="text"
								v-model="discogsQuery"
							/>
						</p>
						<button
							class="button is-info is-fullwidth"
							v-on:click="searchDiscogs()"
						>
							Search
						</button>
						<label
							class="label"
							v-if="discogs.apiResults.length > 0"
							>API results</label
						>
						<div
							class="api-results-container"
							v-if="discogs.apiResults.length > 0"
						>
							<div
								class="api-result"
								v-for="(result, index) in discogs.apiResults"
								:key="index"
							>
								<div class="top-container">
									<img :src="result.album.albumArt" />
									<div class="right-container">
										<p class="album-title">
											{{ result.album.title }}
										</p>
										<div class="bottom-row">
											<img
												src="/assets/arrow_up.svg"
												v-if="result.expanded"
												v-on:click="
													toggleAPIResult(index)
												"
											/>
											<img
												src="/assets/arrow_down.svg"
												v-if="!result.expanded"
												v-on:click="
													toggleAPIResult(index)
												"
											/>
											<p class="type-year">
												<span>{{
													result.album.type
												}}</span>
												•
												<span>{{
													result.album.year
												}}</span>
											</p>
										</div>
									</div>
								</div>
								<div
									class="bottom-container"
									v-if="result.expanded"
								>
									<p class="bottom-container-field">
										Artists:
										<span>{{
											result.album.artists.join(", ")
										}}</span>
									</p>
									<p class="bottom-container-field">
										Genres:
										<span>{{
											result.album.genres.join(", ")
										}}</span>
									</p>
									<p class="bottom-container-field">
										Data quality:
										<span>{{ result.dataQuality }}</span>
									</p>
									<div class="tracks">
										<div
											class="track"
											tabindex="0"
											v-for="(track,
											trackIndex) in result.tracks"
											:key="trackIndex"
											v-on:click="
												selectTrack(index, trackIndex)
											"
										>
											<span>{{ track.position }}.</span>
											<p>{{ track.title }}</p>
										</div>
									</div>
								</div>
							</div>
						</div>
					</div>
				</div>
			</div>
			<div slot="footer" class="footer-buttons">
				<button
					class="button is-success"
					v-on:click="save(editing.song, false)"
				>
					<i class="material-icons save-changes">done</i>
					<span>&nbsp;Save</span>
				</button>
				<button
					class="button is-success"
					v-on:click="save(editing.song, true)"
				>
					<i class="material-icons save-changes">done</i>
					<span>&nbsp;Save and close</span>
				</button>
				<button
					class="button is-danger"
					v-on:click="
						closeModal({ sector: 'admin', modal: 'editSong' })
					"
				>
					<span>&nbsp;Close</span>
				</button>
			</div>
		</modal>
		<div
			id="genre-helper-container"
			v-bind:style="{
				width: genreHelper.width + 'px',
				height: genreHelper.height + 'px',
				top: genreHelper.top + 'px',
				left: genreHelper.left + 'px'
			}"
			v-if="genreHelper.shown"
			@mousedown="onResizeGenreHelper"
		>
			<div
				class="genre-helper-header"
				@mousedown="onDragGenreHelper"
			></div>
			<div class="genre-helper-body">
				<span>Blues</span><span>Classic rock</span><span>Country</span
				><span>Dance</span><span>Disco</span><span>Funk</span
				><span>Grunge</span><span>Hip-Hop</span><span>Jazz</span
				><span>Metal</span><span>New Age</span><span>Oldies</span
				><span>Other</span><span>Pop</span><span>Rhythm and Blues</span
				><span>Rap</span><span>Reggae</span><span>Rock</span
				><span>Techno</span><span>Industrial</span
				><span>Alternative</span><span>Ska</span><span>Death metal</span
				><span>Pranks</span><span>Soundtrack</span
				><span>Euro-Techno</span><span>Ambient</span
				><span>Trip-Hop</span><span>Vocal</span><span>Jazz & Funk</span
				><span>Fusion</span><span>Trance</span><span>Classical</span
				><span>Instrumental</span><span>Acid</span><span>House</span
				><span>Game</span><span>Sound clip</span><span>Gospel</span
				><span>Noise</span><span>Alternative Rock</span><span>Bass</span
				><span>Soul</span><span>Punk</span><span>Space</span
				><span>Meditative</span><span>Instrumental Pop</span
				><span>Instrumental Rock</span><span>Ethnic</span
				><span>Gothic</span><span>Darkwave</span
				><span>Techno-Industrial</span><span>Electronic</span
				><span>Pop-Folk</span><span>Eurodance</span><span>Dream</span
				><span>Southern Rock</span><span>Comedy</span><span>Cult</span
				><span>Gangsta</span><span>Top 40</span
				><span>Christian Rap</span><span>Pop/Funk</span
				><span>Jungle</span><span>Native US</span><span>Cabaret</span
				><span>New Wave</span><span>Psychedelic</span><span>Rave</span
				><span>Show tunes</span><span>Trailer</span><span>Lo-Fi</span
				><span>Tribal</span><span>Acid Punk</span><span>Acid Jazz</span
				><span>Polka</span><span>Retro</span><span>Musical</span
				><span>Rock ’n’ Roll </span><span>Hard Rock</span>
				<span>Folk</span><span>Folk-Rock</span
				><span>National Folk</span> <span>Swing</span
				><span>Fast Fusion</span><span>Bebop</span><span>Latin</span
				><span>Revival</span><span>Celtic</span><span>Bluegrass</span
				><span>Avantgarde</span><span>Gothic Rock</span
				><span>Progressive Rock</span><span>Psychedelic Rock</span
				><span>Symphonic Rock</span><span>Slow rock</span
				><span>Big Band</span><span>Chorus</span
				><span>Easy Listening</span><span>Acoustic</span
				><span>Humour</span><span>Speech</span><span>Chanson</span
				><span>Opera</span><span>Chamber music</span><span>Sonata</span
				><span>Symphony</span><span>Booty bass</span><span>Primus</span
				><span>Porn groove</span><span>Satire</span><span>Slow jam</span
				><span>Club</span><span>Tango</span><span>Samba</span
				><span>Folklore</span><span>Ballad</span
				><span>Power ballad</span><span>Rhythmic Soul</span
				><span>Freestyle</span><span>Duet</span><span>Punk Rock</span
				><span>Drum solo</span><span>A cappella</span
				><span>Euro-House</span><span>Dance Hall</span><span>Goa</span
				><span>Drum & Bass</span><span>Club-House</span
				><span>Hardcore Techno</span><span>Terror</span
				><span>Indie</span><span>BritPop</span><span>Negerpunk</span
				><span>Polsk Punk</span><span>Beat</span
				><span>Christian Gangsta Rap</span><span>Heavy Metal</span
				><span>Black Metal</span><span>Crossover</span
				><span>Contemporary Christian</span><span>Christian rock</span
				><span>Merengue</span><span>Salsa</span><span>Thrash Metal</span
				><span>Anime</span><span>Jpop</span><span>Synthpop</span
				><span>Abstract</span><span>Art Rock</span><span>Baroque</span
				><span>Bhangra</span><span>Big beat</span><span>Breakbeat</span
				><span>Chillout</span><span>Downtempo</span><span>Dub</span
				><span>EBM</span><span>Eclectic</span><span>Electro</span
				><span>Electroclash</span><span>Emo</span
				><span>Experimental</span><span>Garage</span><span>Global</span
				><span>IDM</span><span>Illbient</span><span>Industro-Goth</span
				><span>Jam Band</span><span>Krautrock</span
				><span>Leftfield</span><span>Lounge</span><span>Math Rock</span
				><span>New Romantic</span><span>Nu-Breakz</span
				><span>Post-Punk</span><span>Post-Rock</span
				><span>Psytrance</span><span>Shoegaze</span
				><span>Space Rock</span><span>Trop Rock</span
				><span>World Music</span><span>Neoclassical</span
				><span>Audiobook</span><span>Audio theatre</span
				><span>Neue Deutsche Welle</span><span>Podcast</span
				><span>Indie-Rock</span><span>G-Funk</span><span>Dubstep</span
				><span>Garage Rock</span><span>Psybient</span>
			</div>
		</div>
	</div>
</template>

<script>
import { mapState, mapActions } from "vuex";
import { Toast } from "vue-roaster";

import io from "../../io";
import validation from "../../validation";
import Modal from "./Modal.vue";

export default {
	components: { Modal },
	data() {
		return {
			discogsQuery: "",
			youtubeVideoDuration: 0.0,
			youtubeVideoCurrentTime: 0.0,
			youtubeVideoNote: "",
			useHTTPS: false,
			discogs: {
				apiResults: []
			},
			artistInputValue: "",
			genreInputValue: "",
			artistInputFocussed: false,
			genreInputFocussed: false,
			genreAutosuggestContainerFocussed: false,
			artistAutosuggestContainerFocussed: false,
			keydownArtistInputTimeout: 0,
			keydownGenreInputTimeout: 0,
			artistAutosuggestItems: [],
			genreAutosuggestItems: [],
			genreHelper: {
				width: 200,
				height: 200,
				top: 0,
				left: 0,
				shown: false,
				pos1: 0,
				pos2: 0,
				pos3: 0,
				pos4: 0
			}
		};
	},
	computed: {
		...mapState("admin/songs", {
			video: state => state.video,
			editing: state => state.editing,
			songs: state => state.songs
		}),
		...mapState("modals", {
			modals: state => state.modals.admin
		})
	},
	methods: {
		save(songToCopy, close) {
			const song = JSON.parse(JSON.stringify(songToCopy));

			if (!song.title)
				return Toast.methods.addToast(
					"Please fill in all fields",
					8000
				);
			if (!song.thumbnail)
				return Toast.methods.addToast(
					"Please fill in all fields",
					8000
				);

			// Duration
			if (
				Number(song.skipDuration) + Number(song.duration) >
				this.youtubeVideoDuration
			) {
				return Toast.methods.addToast(
					"Duration can't be higher than the length of the video",
					8000
				);
			}

			// Title
			if (!validation.isLength(song.title, 1, 100))
				return Toast.methods.addToast(
					"Title must have between 1 and 100 characters.",
					8000
				);
			/* if (!validation.regex.ascii.test(song.title))
				return Toast.methods.addToast(
					"Invalid title format. Only ascii characters are allowed.",
					8000
				); */

			// Artists
			if (song.artists.length < 1 || song.artists.length > 10)
				return Toast.methods.addToast(
					"Invalid artists. You must have at least 1 artist and a maximum of 10 artists.",
					8000
				);
			let error;
			song.artists.forEach(artist => {
				if (!validation.isLength(artist, 1, 32)) {
					error = "Artist must have between 1 and 32 characters.";
					return error;
				}
				if (!validation.regex.ascii.test(artist)) {
					error =
						"Invalid artist format. Only ascii characters are allowed.";
					return error;
				}
				if (artist === "NONE") {
					error =
						'Invalid artist format. Artists are not allowed to be named "NONE".';
					return error;
				}

				return false;
			});
			if (error) return Toast.methods.addToast(error, 8000);

			// Genres
			error = undefined;
			song.genres.forEach(genre => {
				if (!validation.isLength(genre, 1, 16)) {
					error = "Genre must have between 1 and 16 characters.";
					return error;
				}
				if (!validation.regex.azAZ09_.test(genre)) {
					error =
						"Invalid genre format. Only ascii characters are allowed.";
					return error;
				}

				return false;
			});
			if (error) return Toast.methods.addToast(error, 8000);

			// Thumbnail
			if (!validation.isLength(song.thumbnail, 8, 256))
				return Toast.methods.addToast(
					"Thumbnail must have between 8 and 256 characters.",
					8000
				);
			if (this.useHTTPS && song.thumbnail.indexOf("https://") !== 0) {
				return Toast.methods.addToast(
					'Thumbnail must start with "https://".',
					8000
				);
			}

			if (
				!this.useHTTPS &&
				(song.thumbnail.indexOf("http://") !== 0 &&
					song.thumbnail.indexOf("https://") !== 0)
			) {
				return Toast.methods.addToast(
					'Thumbnail must start with "http://".',
					8000
				);
			}

			return this.socket.emit(
				`${this.editing.type}.update`,
				song._id,
				song,
				res => {
					Toast.methods.addToast(res.message, 4000);
					if (res.status === "success") {
						this.songs.forEach(originalSong => {
							const updatedSong = song;
							if (originalSong._id === updatedSong._id) {
								Object.keys(originalSong).forEach(n => {
									updatedSong[n] = originalSong[n];
									return originalSong[n];
								});
							}
						});
					}
					if (close)
						this.closeModal({
							sector: "admin",
							modal: "editSong"
						});
				}
			);
		},
		toggleAPIResult(index) {
			const apiResult = this.discogs.apiResults[index];
			if (apiResult.expanded === true) apiResult.expanded = false;
			else if (apiResult.gotMoreInfo === true) apiResult.expanded = true;
			else {
				fetch(apiResult.album.resourceUrl)
					.then(response => {
						return response.json();
					})
					.then(data => {
						apiResult.album.artists = [];
						apiResult.album.artistIds = [];
						const artistRegex = new RegExp(" \\([0-9]\\)$");

						apiResult.dataQuality = data.data_quality;
						data.artists.forEach(artist => {
							apiResult.album.artists.push(
								artist.name.replace(artistRegex, "")
							);
							apiResult.album.artistIds.push(artist.id);
						});
						apiResult.tracks = data.tracklist.map(track => {
							return {
								position: track.position,
								title: track.title
							};
						});
						apiResult.expanded = true;
						apiResult.gotMoreInfo = true;
					});
			}
		},
		getAlbumData(type) {
			if (!this.editing.song.discogs) return;
			if (type === "title")
				this.updateSongField({
					field: "title",
					value: this.editing.song.discogs.track.title
				});
			if (type === "albumArt")
				this.updateSongField({
					field: "thumbnail",
					value: this.editing.song.discogs.album.albumArt
				});
			if (type === "genres")
				this.updateSongField({
					field: "genres",
					value: this.editing.song.discogs.album.genres
				});
			if (type === "artists")
				this.updateSongField({
					field: "artists",
					value: this.editing.song.discogs.album.artists
				});
		},
		searchDiscogs() {
			const query = this.discogsQuery;

			this.socket.emit("apis.searchDiscogs", query, res => {
				if (res.status === "success") {
					Toast.methods.addToast(
						`Successfully searched. Got ${res.results.length} results.`,
						4000
					);
					this.discogs.apiResults = res.results.map(result => {
						const type =
							result.type.charAt(0).toUpperCase() +
							result.type.slice(1);

						return {
							expanded: false,
							gotMoreInfo: false,
							album: {
								id: result.id,
								title: result.title,
								type,
								year: result.year,
								genres: result.genre,
								albumArt: result.cover_image,
								resourceUrl: result.resource_url
							}
						};
					});
				} else Toast.methods.addToast(res.message, 8000);
			});
		},
		selectTrack(apiResultIndex, trackIndex) {
			const apiResult = JSON.parse(
				JSON.stringify(this.discogs.apiResults[apiResultIndex])
			);
			apiResult.track = apiResult.tracks[trackIndex];
			delete apiResult.tracks;
			delete apiResult.expanded;
			delete apiResult.gotMoreInfo;

			this.selectDiscogsInfo(apiResult);
		},
		blurArtistInput() {
			this.artistInputFocussed = false;
		},
		focusArtistInput() {
			this.artistInputFocussed = true;
		},
		blurArtistContainer() {
			this.artistAutosuggestContainerFocussed = false;
		},
		focusArtistContainer() {
			this.artistAutosuggestContainerFocussed = true;
		},
		keydownArtistInput() {
			clearTimeout(this.keydownArtistInputTimeout);
			this.keydownArtistInputTimeout = setTimeout(() => {
				// Do things here to query the artist
			}, 1000);
		},
		selectArtistAutosuggest(value) {
			this.artistInputValue = value;
		},
		blurGenreInput() {
			this.genreInputFocussed = false;
		},
		focusGenreInput() {
			this.genreInputFocussed = true;
		},
		blurGenreContainer() {
			this.genreAutosuggestContainerFocussed = false;
		},
		focusGenreContainer() {
			this.genreAutosuggestContainerFocussed = true;
		},
		keydownGenreInput() {
			clearTimeout(this.keydownGenreInputTimeout);
			this.keydownGenreInputTimeout = setTimeout(() => {
				if (this.genreInputValue.length > 1) {
					const genres = ["EDM", "Pop", "Rock"];
					this.genreAutosuggestItems = genres.filter(genre => {
						return genre
							.toLowerCase()
							.startsWith(this.genreInputValue.toLowerCase());
					});
				} else this.genreAutosuggestItems = [];
			}, 1000);
		},
		selectGenreAutosuggest(value) {
			this.genreInputValue = value;
		},
		settings(type) {
			switch (type) {
				default:
					break;
				case "stop":
					this.stopVideo();
					this.pauseVideo(true);
					break;
				case "pause":
					this.pauseVideo(true);
					break;
				case "play":
					this.pauseVideo(false);
					break;
				case "skipToLast10Secs":
					this.video.player.seekTo(
						this.editing.song.duration -
							10 +
							this.editing.song.skipDuration
					);
					break;
			}
		},
		changeVolume() {
			const volume = document.getElementById("volumeSlider").value;
			localStorage.setItem("volume", volume);
			this.video.player.setVolume(volume);
			if (volume > 0) this.video.player.unMute();
		},
		addTag(type) {
			if (type === "genres") {
				const genre = document
					.getElementById("new-genre")
					.value.toLowerCase()
					.trim();
				if (this.editing.song.genres.indexOf(genre) !== -1)
					return Toast.methods.addToast("Genre already exists", 3000);
				if (genre) {
					this.editing.song.genres.push(genre);
					document.getElementById("new-genre").value = "";
					return false;
				}

				return Toast.methods.addToast("Genre cannot be empty", 3000);
			}
			if (type === "artists") {
				const artist = document.getElementById("new-artist").value;
				if (this.editing.song.artists.indexOf(artist) !== -1)
					return Toast.methods.addToast(
						"Artist already exists",
						3000
					);
				if (document.getElementById("new-artist").value !== "") {
					this.editing.song.artists.push(artist);
					document.getElementById("new-artist").value = "";
					return false;
				}
				return Toast.methods.addToast("Artist cannot be empty", 3000);
			}

			return false;
		},
		removeTag(type, index) {
			if (type === "genres") this.editing.song.genres.splice(index, 1);
			else if (type === "artists")
				this.editing.song.artists.splice(index, 1);
		},
		drawCanvas() {
			const canvasElement = document.getElementById("durationCanvas");
			const ctx = canvasElement.getContext("2d");

			const videoDuration = Number(this.youtubeVideoDuration);

			const skipDuration = Number(this.editing.song.skipDuration);
			const duration = Number(this.editing.song.duration);
			const afterDuration = videoDuration - (skipDuration + duration);

			const width = 560;

			const currentTime = this.video.player.getCurrentTime();

			const widthSkipDuration = (skipDuration / videoDuration) * width;
			const widthDuration = (duration / videoDuration) * width;
			const widthAfterDuration = (afterDuration / videoDuration) * width;

			const widthCurrentTime = (currentTime / videoDuration) * width;

			const skipDurationColor = "#F42003";
			const durationColor = "#03A9F4";
			const afterDurationColor = "#41E841";
			const currentDurationColor = "#3b25e8";

			ctx.fillStyle = skipDurationColor;
			ctx.fillRect(0, 0, widthSkipDuration, 20);
			ctx.fillStyle = durationColor;
			ctx.fillRect(widthSkipDuration, 0, widthDuration, 20);
			ctx.fillStyle = afterDurationColor;
			ctx.fillRect(
				widthSkipDuration + widthDuration,
				0,
				widthAfterDuration,
				20
			);

			ctx.fillStyle = currentDurationColor;
			ctx.fillRect(widthCurrentTime, 0, 1, 20);
		},
		onDragGenreHelper(e) {
			const e1 = e || window.event;
			e1.preventDefault();

			this.genreHelper.pos3 = e1.clientX;
			this.genreHelper.pos4 = e1.clientY;

			document.onmousemove = e => {
				const e2 = e || window.event;
				e2.preventDefault();
				// calculate the new cursor position:
				this.genreHelper.pos1 = this.genreHelper.pos3 - e.clientX;
				this.genreHelper.pos2 = this.genreHelper.pos4 - e.clientY;
				this.genreHelper.pos3 = e.clientX;
				this.genreHelper.pos4 = e.clientY;
				// set the element's new position:
				this.genreHelper.top =
					this.genreHelper.top - this.genreHelper.pos2;
				this.genreHelper.left =
					this.genreHelper.left - this.genreHelper.pos1;
			};

			document.onmouseup = () => {
				document.onmouseup = null;
				document.onmousemove = null;

				this.saveGenreHelper();
			};
		},
		onResizeGenreHelper(e) {
			if (e.target.id !== "genre-helper-container") return;

			document.onmouseup = () => {
				document.onmouseup = null;

				const { height, width } = e.target.style;

				this.genreHelper.height = Number(
					height
						.split("")
						.splice(0, height.length - 2)
						.join("")
				);
				this.genreHelper.width = Number(
					width
						.split("")
						.splice(0, width.length - 2)
						.join("")
				);

				this.saveGenreHelper();
			};
		},
		toggleGenreHelper() {
			this.genreHelper.shown = !this.genreHelper.shown;
		},
		resetGenreHelper() {
			this.genreHelper.top = 0;
			this.genreHelper.left = 0;
			this.genreHelper.width = 200;
			this.genreHelper.height = 200;
			this.saveGenreHelper();
		},
		saveGenreHelper() {
			localStorage.setItem(
				"genreHelper",
				JSON.stringify({
					height: this.genreHelper.height,
					width: this.genreHelper.width,
					top: this.genreHelper.top,
					left: this.genreHelper.left,
					shown: this.genreHelper.shown
				})
			);
		},
		...mapActions("admin/songs", [
			"stopVideo",
			"loadVideoById",
			"pauseVideo",
			"getCurrentTime",
			"editSong",
			"updateSongField",
			"selectDiscogsInfo"
		]),
		...mapActions("modals", ["closeModal"])
	},
	mounted() {
		// if (this.modals.editSong = false) this.video.player.stopVideo();

		// this.loadVideoById(
		//   this.editing.song.songId,
		//   this.editing.song.skipDuration
		// );

<<<<<<< HEAD
		if (localStorage.genreHelper) {
			const genreHelper = JSON.parse(localStorage.getItem("genreHelper"));
			this.genreHelper.height = genreHelper.height;
			this.genreHelper.width = genreHelper.width;
			this.genreHelper.top = genreHelper.top;
			this.genreHelper.left = genreHelper.left;
			this.genreHelper.shown = genreHelper.shown;
		}
=======
		this.discogsQuery = this.editing.song.title;
>>>>>>> a5796d22

		lofig.get("cookie.secure", res => {
			this.useHTTPS = res;
		});

		io.getSocket(socket => {
			this.socket = socket;
		});

		this.interval = setInterval(() => {
			if (
				this.video.paused === false &&
				this.playerReady &&
				this.video.player.getCurrentTime() -
					this.editing.song.skipDuration >
					this.editing.song.duration
			) {
				this.video.paused = false;
				this.video.player.stopVideo();
			}
			if (this.playerReady) {
				this.youtubeVideoCurrentTime = this.video.player
					.getCurrentTime()
					.toFixed(3);
			}

			if (this.video.paused === false) this.drawCanvas();
		}, 200);

		this.video.player = new window.YT.Player("player", {
			height: 298,
			width: 530,
			videoId: this.editing.song.songId,
			playerVars: {
				controls: 0,
				iv_load_policy: 3,
				rel: 0,
				showinfo: 0,
				autoplay: 1
			},
			startSeconds: this.editing.song.skipDuration,
			events: {
				onReady: () => {
					let volume = parseInt(localStorage.getItem("volume"));
					volume = typeof volume === "number" ? volume : 20;
					console.log(`Seekto: ${this.editing.song.skipDuration}`);
					this.video.player.seekTo(this.editing.song.skipDuration);
					this.video.player.setVolume(volume);
					if (volume > 0) this.video.player.unMute();
					this.youtubeVideoDuration = this.video.player.getDuration();
					this.youtubeVideoNote = "(~)";
					this.playerReady = true;

					this.drawCanvas();
				},
				onStateChange: event => {
					if (event.data === 1) {
						if (!this.video.autoPlayed) {
							this.video.autoPlayed = true;
							return this.video.player.stopVideo();
						}

						this.video.paused = false;
						let youtubeDuration = this.video.player.getDuration();
						this.youtubeVideoDuration = youtubeDuration;
						this.youtubeVideoNote = "";
						youtubeDuration -= this.editing.song.skipDuration;
						if (this.editing.song.duration > youtubeDuration + 1) {
							this.video.player.stopVideo();
							this.video.paused = true;
							return Toast.methods.addToast(
								"Video can't play. Specified duration is bigger than the YouTube song duration.",
								4000
							);
						}
						if (this.editing.song.duration <= 0) {
							this.video.player.stopVideo();
							this.video.paused = true;
							return Toast.methods.addToast(
								"Video can't play. Specified duration has to be more than 0 seconds.",
								4000
							);
						}

						if (
							this.video.player.getCurrentTime() <
							this.editing.song.skipDuration
						) {
							return this.video.player.seekTo(
								this.editing.song.skipDuration
							);
						}
					} else if (event.data === 2) {
						this.video.paused = true;
					}

					return false;
				}
			}
		});

		let volume = parseInt(localStorage.getItem("volume"));
		document.getElementById("volumeSlider").value = volume =
			typeof volume === "number" ? volume : 20;
	},
	beforeDestroy() {
		this.playerReady = false;
		clearInterval(this.interval);
	}
};
</script>

<style lang="scss">
@import "styles/global.scss";

#genre-helper-container {
	background-color: white;
	position: fixed;
	z-index: 10000000;
	resize: both;
	overflow: auto;
	border: 1px solid #d3d3d3;
	min-height: 50px !important;
	min-width: 50px !important;

	.genre-helper-header {
		cursor: move;
		z-index: 100000001;
		background-color: $musareBlue;
		padding: 10px;
		display: block;
		height: 10px;
		width: 100%;
	}

	.genre-helper-body {
		display: flex;
		flex-wrap: wrap;
		justify-content: space-evenly;

		span {
			padding: 3px 6px;
		}
	}
}

.song-modal {
	.modal-card-title {
		text-align: center;
		margin-left: 24px;
	}

	.modal-card {
		width: 1160px;
		height: 100%;

		.modal-card-body {
			padding: 16px;
		}
	}
}
</style>

<style lang="scss" scoped>
@import "styles/global.scss";
.modal-card-body > div {
	display: flex;
	height: 100%;
}

.left-section {
	display: flex;
	flex-direction: column;
	margin-right: 16px;

	.top-section {
		display: flex;

		.player-section {
			width: 530px;
			display: flex;
			flex-direction: column;

			.player-footer {
				background-color: #f4f4f4;
				border: 1px rgba(163, 224, 255, 0.75) solid;
				border-radius: 0px 0px 5px 5px;
				display: flex;
				justify-content: space-between;
				height: 54px;

				> * {
					width: 33.3%;
					display: flex;
					align-items: center;
				}

				.player-footer-left {
					flex: 1;

					.material-icons {
						font-size: 38px;
						cursor: pointer;
					}

					.player-play-pause {
						color: $musareBlue;
					}

					.player-stop {
						color: $red;
					}

					.player-fast-forward {
						color: $green;
					}
				}

				.player-footer-center {
					justify-content: center;
					align-items: center;
					flex: 2;
					font-size: 21px;
					font-weight: 400;

					img {
						height: 21px;
						margin-right: 12px;
						filter: invert(26%) sepia(54%) saturate(6317%)
							hue-rotate(2deg) brightness(92%) contrast(115%);
					}
				}

				.player-footer-right {
					justify-content: right;
					flex: 1;

					#volumeSlider {
						width: 126px;
						margin-right: 10px;
						background-color: #f4f4f4;
					}
				}
			}
		}

		.thumbnail-preview {
			width: 189px;
			height: 189px;
			margin-left: 16px;
		}
	}

	.edit-section {
		width: 735px;
		background-color: #f4f4f4;
		border: 1px rgba(163, 224, 255, 0.75) solid;
		margin-top: 16px;
		flex: 1;
		overflow: auto;
		border-radius: 5px;

		.album-get-button {
			background-color: $purple;
			color: white;
			width: 32px;
			text-align: center;
			border-width: 0;
		}

		.add-button {
			background-color: $musareBlue !important;
			width: 32px;

			i {
				font-size: 32px;
			}
		}

		> div {
			margin: 16px;
		}

		input {
			width: 100%;
		}

		.title-container {
			width: calc((100% - 32px) / 2);
		}

		.duration-container {
			margin-right: 16px;
			margin-left: 16px;
			width: calc((100% - 32px) / 4);
		}

		.skip-duration-container {
			width: calc((100% - 32px) / 4);
		}

		.album-art-container {
			width: 100%;
		}

		.artists-container {
			width: calc((100% - 32px) / 3);
			position: relative;
		}

		.genres-container {
			width: calc((100% - 32px) / 3);
			margin-left: 16px;
			margin-right: 16px;
			position: relative;

			label {
				display: flex;

				i {
					font-size: 15px;
					align-self: center;
					margin-left: 5px;
					color: $musareBlue;
					cursor: pointer;
					-webkit-user-select: none;
					-moz-user-select: none;
					-ms-user-select: none;
					user-select: none;
				}
			}
		}

		.youtube-id-container {
			width: calc((100% - 32px) / 3);
		}

		.list-item-circle {
			background-color: $musareBlue;
			width: 16px;
			height: 16px;
			border-radius: 8px;
			cursor: pointer;
			margin-right: 8px;
			float: left;
			-webkit-touch-callout: none;
			-webkit-user-select: none;
			-khtml-user-select: none;
			-moz-user-select: none;
			-ms-user-select: none;
			user-select: none;

			i {
				color: $musareBlue;
				font-size: 14px;
				margin-left: 1px;
			}
		}

		.list-item-circle:hover,
		.list-item-circle:focus {
			i {
				color: white;
			}
		}

		.list-item > p {
			line-height: 16px;
			word-wrap: break-word;
			width: calc(100% - 24px);
			left: 24px;
			float: left;
			margin-bottom: 8px;
		}

		.list-item:last-child > p {
			margin-bottom: 0;
		}

		.autosuggest-container {
			position: absolute;
			background: white;
			width: calc(100% + 1px);
			top: 57px;
			z-index: 200;
			overflow: auto;
			max-height: 100%;
			clear: both;

			.autosuggest-item {
				padding: 8px;
				display: block;
				border: 1px solid #dbdbdb;
				margin-top: -1px;
				line-height: 16px;
				cursor: pointer;
				-webkit-user-select: none;
				-ms-user-select: none;
				-moz-user-select: none;
				user-select: none;
			}

			.autosuggest-item:hover,
			.autosuggest-item:focus {
				background-color: #eee;
			}

			.autosuggest-item:first-child {
				border-top: none;
			}

			.autosuggest-item:last-child {
				border-radius: 0 0 3px 3px;
			}
		}
	}
}

.right-section {
	display: flex;
	flex-wrap: wrap;

	.api-section {
		width: 376px;
		background-color: #f4f4f4;
		border: 1px rgba(163, 224, 255, 0.75) solid;
		border-radius: 5px;
		padding: 16px;
		overflow: auto;
		height: 100%;

		> label {
			margin-top: 12px;
		}

		.top-container {
			display: flex;

			img {
				height: 85px;
				width: 85px;
			}

			.right-container {
				padding: 8px;
				display: flex;
				flex-direction: column;
				flex: 1;

				> p {
					flex: 1;
				}

				.bottom-row {
					display: flex;
					flex-flow: row;
					line-height: 15px;

					img {
						height: 15px;
						align-self: end;
						flex: 1;
						user-select: none;
						-moz-user-select: none;
						-ms-user-select: none;
						-webkit-user-select: none;
						cursor: pointer;
					}

					p {
						text-align: right;
					}

					.album-title {
						flex: 1;
						font-weight: 600;
					}

					.type-year {
						font-size: 13px;
						align-self: end;
					}
				}
			}
		}

		.bottom-container {
			padding: 12px;

			.bottom-container-field {
				line-height: 16px;
				margin-bottom: 8px;
				font-weight: 600;

				span {
					font-weight: 400;
				}
			}

			.bottom-container-field:last-of-type {
				margin-bottom: 0;
			}
		}

		.selected-discogs-info {
			background-color: white;
			border: 1px solid $purple;
			border-radius: 5px;
			margin-bottom: 16px;

			.selected-discogs-info-none {
				font-size: 18px;
				text-align: center;
			}

			.bottom-row > p {
				flex: 1;
			}
		}

		.api-result {
			background-color: white;
			border: 0.5px solid $musareBlue;
			border-radius: 5px;
			margin-bottom: 16px;
		}

		button {
			background-color: $musareBlue !important;
		}

		.tracks {
			margin-top: 12px;

			.track:first-child {
				margin-top: 0;
				border-radius: 3px 3px 0 0;
			}

			.track:last-child {
				border-radius: 0 0 3px 3px;
			}

			.track {
				border: 0.5px solid black;
				margin-top: -1px;
				line-height: 16px;
				display: flex;
				cursor: pointer;

				span {
					font-weight: 600;
					display: inline-block;
					margin-top: 7px;
					margin-bottom: 7px;
					margin-left: 7px;
				}

				p {
					display: inline-block;
					margin: 7px;
					flex: 1;
				}
			}

			.track:hover,
			.track:focus {
				background-color: #f4f4f4;
			}
		}
	}
}

.footer-buttons {
	margin-left: auto;
	margin-right: auto;
}

input[type="range"] {
	-webkit-appearance: none;
	width: 100%;
	margin: 8.5px 0;
}
input[type="range"]:focus {
	outline: none;
}
input[type="range"]::-webkit-slider-runnable-track {
	width: 100%;
	height: 3px;
	cursor: pointer;
	box-shadow: none;
	background: #7e7e7e;
	border-radius: none;
	border: none;
}
input[type="range"]::-webkit-slider-thumb {
	box-shadow: none;
	border: none;
	height: 20px;
	width: 20px;
	border-radius: 100px;
	background: #03a9f4;
	cursor: pointer;
	-webkit-appearance: none;
	margin-top: -8.5px;
}
input[type="range"]:focus::-webkit-slider-runnable-track {
	background: #7e7e7e;
}
input[type="range"]::-moz-range-track {
	width: 100%;
	height: 3px;
	cursor: pointer;
	box-shadow: none;
	background: #7e7e7e;
	border-radius: none;
	border: none;
}
input[type="range"]::-moz-range-thumb {
	box-shadow: none;
	border: none;
	height: 20px;
	width: 20px;
	border-radius: 100px;
	background: #03a9f4;
	cursor: pointer;
}
input[type="range"]::-ms-track {
	width: 100%;
	height: 3px;
	cursor: pointer;
	background: transparent;
	border-color: transparent;
	color: transparent;
}
input[type="range"]::-ms-fill-lower {
	background: #717171;
	border: none;
	border-radius: none;
	box-shadow: none;
}
input[type="range"]::-ms-fill-upper {
	background: #7e7e7e;
	border: none;
	border-radius: none;
	box-shadow: none;
}
input[type="range"]::-ms-thumb {
	box-shadow: none;
	border: none;
	height: 20px;
	width: 20px;
	border-radius: 100px;
	background: #03a9f4;
	cursor: pointer;
	height: 3px;
}
input[type="range"]:focus::-ms-fill-lower {
	background: #7e7e7e;
}
input[type="range"]:focus::-ms-fill-upper {
	background: #7e7e7e;
}
</style><|MERGE_RESOLUTION|>--- conflicted
+++ resolved
@@ -1113,7 +1113,6 @@
 		//   this.editing.song.skipDuration
 		// );
 
-<<<<<<< HEAD
 		if (localStorage.genreHelper) {
 			const genreHelper = JSON.parse(localStorage.getItem("genreHelper"));
 			this.genreHelper.height = genreHelper.height;
@@ -1122,9 +1121,8 @@
 			this.genreHelper.left = genreHelper.left;
 			this.genreHelper.shown = genreHelper.shown;
 		}
-=======
+
 		this.discogsQuery = this.editing.song.title;
->>>>>>> a5796d22
 
 		lofig.get("cookie.secure", res => {
 			this.useHTTPS = res;
