--- conflicted
+++ resolved
@@ -1,8 +1,4 @@
 .git/
-<<<<<<< HEAD
-.parent_git/
-=======
->>>>>>> f5811b34
 build/
 dist/fonts/
 dist/assets/
