FROM node:18 AS frontend_node_modules

RUN mkdir -p /opt/app
WORKDIR /opt/app

COPY frontend/package.json frontend/package-lock.json /opt/app/

RUN npm install --silent

FROM node:18 AS musare_frontend

<<<<<<< HEAD
ARG FRONTEND_MODE=prod
ENV FRONTEND_MODE=${FRONTEND_MODE}
ENV SUPPRESS_NO_CONFIG_WARNING=1
ENV NODE_CONFIG_DIR=./dist/config

RUN apt update && apt install nginx -y

RUN mkdir -p /opt/app /opt/types
=======
ARG FRONTEND_MODE=production
ARG FRONTEND_PROD_DEVTOOLS=false
ARG MUSARE_SITENAME=Musare
ARG MUSARE_DEBUG_VERSION=true
ARG MUSARE_DEBUG_GIT_REMOTE=false
ARG MUSARE_DEBUG_GIT_REMOTE_URL=false
ARG MUSARE_DEBUG_GIT_BRANCH=true
ARG MUSARE_DEBUG_GIT_LATEST_COMMIT=true
ARG MUSARE_DEBUG_GIT_LATEST_COMMIT_SHORT=true

ENV FRONTEND_MODE=${FRONTEND_MODE} \
    FRONTEND_PROD_DEVTOOLS=${FRONTEND_PROD_DEVTOOLS} \
    MUSARE_SITENAME=${MUSARE_SITENAME} \
    MUSARE_DEBUG_VERSION=${MUSARE_DEBUG_VERSION} \
    MUSARE_DEBUG_GIT_REMOTE=${MUSARE_DEBUG_GIT_REMOTE} \
    MUSARE_DEBUG_GIT_REMOTE_URL=${MUSARE_DEBUG_GIT_REMOTE_URL} \
    MUSARE_DEBUG_GIT_BRANCH=${MUSARE_DEBUG_GIT_BRANCH} \
    MUSARE_DEBUG_GIT_LATEST_COMMIT=${MUSARE_DEBUG_GIT_LATEST_COMMIT} \
    MUSARE_DEBUG_GIT_LATEST_COMMIT_SHORT=${MUSARE_DEBUG_GIT_LATEST_COMMIT_SHORT}

RUN apt-get update && apt-get install nginx -y

RUN mkdir -p /opt/.git /opt/types /opt/app /run/nginx
>>>>>>> f5811b34
WORKDIR /opt/app

COPY .git /opt/.git
COPY types /opt/types
COPY frontend /opt/app
COPY --from=frontend_node_modules /opt/app/node_modules node_modules

RUN bash -c '([[ "${FRONTEND_MODE}" == "development" ]] && exit 0) || npm run prod'

RUN chmod u+x entrypoint.sh

ENTRYPOINT bash /opt/app/entrypoint.sh

EXPOSE 80/tcp<|MERGE_RESOLUTION|>--- conflicted
+++ resolved
@@ -9,16 +9,6 @@
 
 FROM node:18 AS musare_frontend
 
-<<<<<<< HEAD
-ARG FRONTEND_MODE=prod
-ENV FRONTEND_MODE=${FRONTEND_MODE}
-ENV SUPPRESS_NO_CONFIG_WARNING=1
-ENV NODE_CONFIG_DIR=./dist/config
-
-RUN apt update && apt install nginx -y
-
-RUN mkdir -p /opt/app /opt/types
-=======
 ARG FRONTEND_MODE=production
 ARG FRONTEND_PROD_DEVTOOLS=false
 ARG MUSARE_SITENAME=Musare
@@ -42,7 +32,6 @@
 RUN apt-get update && apt-get install nginx -y
 
 RUN mkdir -p /opt/.git /opt/types /opt/app /run/nginx
->>>>>>> f5811b34
 WORKDIR /opt/app
 
 COPY .git /opt/.git
