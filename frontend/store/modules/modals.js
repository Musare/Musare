<<<<<<< HEAD
/* eslint no-param-reassign: 0 */

const state = {
	modals: {
		header: {
			login: false,
			register: false
		},
		home: {
			createCommunityStation: false
		},
		station: {
			addSongToQueue: false,
			editPlaylist: false,
			createPlaylist: false,
			addSongToPlaylist: false,
			editStation: false,
			report: false
		},
		admin: {
			editNews: false,
			editUser: false,
			editSong: false,
			viewReport: false,
			viewPunishment: false
		}
	},
	currentlyActive: {}
};

const getters = {};

const actions = {
	closeModal: ({ commit }, data) => {
		if (data.modal === "register") window.location.reload();
		commit("closeModal", data);
	},
	openModal: ({ commit }, data) => {
		commit("openModal", data);
	},
	closeCurrentModal: ({ commit }) => {
		commit("closeCurrentModal");
	}
};

const mutations = {
	closeModal(state, data) {
		const { sector, modal } = data;
		state.modals[sector][modal] = false;
	},
	openModal(state, data) {
		const { sector, modal } = data;
		state.modals[sector][modal] = true;
		state.currentlyActive = { sector, modal };
	},
	closeCurrentModal(state) {
		const { sector, modal } = state.currentlyActive;
		state.modals[sector][modal] = false;
		state.currentlyActive = {};
	}
};

export default {
	namespaced: true,
	state,
	getters,
	actions,
	mutations
};
=======
/* eslint no-param-reassign: 0 */

const state = {
	modals: {
		header: {
			login: false,
			register: false
		},
		home: {
			createCommunityStation: false
		},
		station: {
			addSongToQueue: false,
			editPlaylist: false,
			createPlaylist: false,
			addSongToPlaylist: false,
			editStation: false,
			report: false
		},
		admin: {
			editNews: false,
			editUser: false,
			editSong: false,
			viewReport: false,
			viewPunishment: false
		}
	},
	currentlyActive: {}
};

const getters = {};

const actions = {
	closeModal: ({ commit }, data) => {
		if (data.modal === "register") {
			lofig.get("recaptcha.enabled").then(recaptchaEnabled => {
				if (recaptchaEnabled) window.location.reload();
			});
		}
		commit("closeModal", data);
	},
	openModal: ({ commit }, data) => {
		commit("openModal", data);
	},
	closeCurrentModal: ({ commit }) => {
		commit("closeCurrentModal");
	}
};

const mutations = {
	closeModal(state, data) {
		const { sector, modal } = data;
		state.modals[sector][modal] = false;
	},
	openModal(state, data) {
		const { sector, modal } = data;
		state.modals[sector][modal] = true;
		state.currentlyActive = { sector, modal };
	},
	closeCurrentModal(state) {
		const { sector, modal } = state.currentlyActive;
		state.modals[sector][modal] = false;
		state.currentlyActive = {};
	}
};

export default {
	namespaced: true,
	state,
	getters,
	actions,
	mutations
};
>>>>>>> 4003ceff
<|MERGE_RESOLUTION|>--- conflicted
+++ resolved
@@ -1,74 +1,3 @@
-<<<<<<< HEAD
-/* eslint no-param-reassign: 0 */
-
-const state = {
-	modals: {
-		header: {
-			login: false,
-			register: false
-		},
-		home: {
-			createCommunityStation: false
-		},
-		station: {
-			addSongToQueue: false,
-			editPlaylist: false,
-			createPlaylist: false,
-			addSongToPlaylist: false,
-			editStation: false,
-			report: false
-		},
-		admin: {
-			editNews: false,
-			editUser: false,
-			editSong: false,
-			viewReport: false,
-			viewPunishment: false
-		}
-	},
-	currentlyActive: {}
-};
-
-const getters = {};
-
-const actions = {
-	closeModal: ({ commit }, data) => {
-		if (data.modal === "register") window.location.reload();
-		commit("closeModal", data);
-	},
-	openModal: ({ commit }, data) => {
-		commit("openModal", data);
-	},
-	closeCurrentModal: ({ commit }) => {
-		commit("closeCurrentModal");
-	}
-};
-
-const mutations = {
-	closeModal(state, data) {
-		const { sector, modal } = data;
-		state.modals[sector][modal] = false;
-	},
-	openModal(state, data) {
-		const { sector, modal } = data;
-		state.modals[sector][modal] = true;
-		state.currentlyActive = { sector, modal };
-	},
-	closeCurrentModal(state) {
-		const { sector, modal } = state.currentlyActive;
-		state.modals[sector][modal] = false;
-		state.currentlyActive = {};
-	}
-};
-
-export default {
-	namespaced: true,
-	state,
-	getters,
-	actions,
-	mutations
-};
-=======
 /* eslint no-param-reassign: 0 */
 
 const state = {
@@ -141,5 +70,4 @@
 	getters,
 	actions,
 	mutations
-};
->>>>>>> 4003ceff
+};