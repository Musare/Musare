{
<<<<<<< HEAD
    "singleQuote": false,
    "tabWidth": 4,
    "useTabs": true,
    "trailingComma": "none",
    "arrowParens": "avoid",
    "endOfLine": "lf"
=======
	"singleQuote": false,
	"tabWidth": 4,
	"useTabs": true,
	"trailingComma": "none",
	"arrowParens": "avoid",
	"endOfLine": "lf"
>>>>>>> f5811b34
}<|MERGE_RESOLUTION|>--- conflicted
+++ resolved
@@ -1,17 +1,8 @@
 {
-<<<<<<< HEAD
-    "singleQuote": false,
-    "tabWidth": 4,
-    "useTabs": true,
-    "trailingComma": "none",
-    "arrowParens": "avoid",
-    "endOfLine": "lf"
-=======
 	"singleQuote": false,
 	"tabWidth": 4,
 	"useTabs": true,
 	"trailingComma": "none",
 	"arrowParens": "avoid",
 	"endOfLine": "lf"
->>>>>>> f5811b34
 }