--- conflicted
+++ resolved
@@ -13,13 +13,7 @@
 ARG CONTAINER_MODE=prod
 ENV CONTAINER_MODE=${CONTAINER_MODE}
 
-<<<<<<< HEAD
-RUN mkdir -p /opt/types
-
-RUN mkdir -p /opt/app
-=======
-RUN mkdir -p /opt/app /opt/@musare_types
->>>>>>> 12ed3f22
+RUN mkdir -p /opt/app /opt/types
 WORKDIR /opt/app
 
 COPY . /opt/app
