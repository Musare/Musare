{
  "name": "musare-backend",
  "private": true,
<<<<<<< HEAD
  "version": "3.8.0-dev",
=======
  "version": "3.7.0-rc2",
>>>>>>> 554852ec
  "type": "module",
  "description": "An open-source collaborative music listening and catalogue curation application. Currently supporting YouTube based content.",
  "main": "index.js",
  "author": "Musare Team",
  "license": "GPL-3.0",
  "repository": "https://github.com/Musare/Musare",
  "scripts": {
    "dev": "npx nodemon --es-module-specifier-resolution=node",
    "docker:dev": "npx nodemon --es-module-specifier-resolution=node --legacy-watch --no-stdin /opt/app",
    "docker:prod": "node --es-module-specifier-resolution=node /opt/app",
    "lint": "npx eslint --cache logic",
    "typescript": "npx tsc --noEmit --skipLibCheck"
  },
  "dependencies": {
    "async": "^3.2.4",
    "axios": "^0.27.2",
    "bcrypt": "^5.0.1",
    "bluebird": "^3.7.2",
    "body-parser": "^1.20.0",
    "config": "^3.3.7",
    "cookie-parser": "^1.4.6",
    "cors": "^2.8.5",
    "express": "^4.18.1",
    "moment": "^2.29.4",
    "mongoose": "^6.5.2",
    "nodemailer": "^6.7.8",
    "oauth": "^0.10.0",
    "redis": "^4.2.0",
    "retry-axios": "^3.0.0",
    "sha256": "^0.2.0",
    "socks": "^2.7.0",
    "underscore": "^1.13.4",
    "ws": "^8.8.1"
  },
  "devDependencies": {
    "@typescript-eslint/eslint-plugin": "^5.33.1",
    "@typescript-eslint/parser": "^5.33.1",
    "eslint": "^8.22.0",
    "eslint-config-airbnb-base": "^15.0.0",
    "eslint-config-prettier": "^8.5.0",
    "eslint-plugin-import": "^2.26.0",
    "eslint-plugin-jsdoc": "^39.3.6",
    "eslint-plugin-prettier": "^4.2.1",
    "nodemon": "^2.0.19",
    "prettier": "2.7.1",
    "trace-unhandled": "^2.0.1",
    "ts-node": "^10.9.1",
    "typescript": "^4.7.4"
  }
}<|MERGE_RESOLUTION|>--- conflicted
+++ resolved
@@ -1,11 +1,7 @@
 {
   "name": "musare-backend",
   "private": true,
-<<<<<<< HEAD
   "version": "3.8.0-dev",
-=======
-  "version": "3.7.0-rc2",
->>>>>>> 554852ec
   "type": "module",
   "description": "An open-source collaborative music listening and catalogue curation application. Currently supporting YouTube based content.",
   "main": "index.js",
