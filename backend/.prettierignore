--- conflicted
+++ resolved
@@ -1,7 +1,3 @@
 .git/
-<<<<<<< HEAD
-.parent_git/
-=======
->>>>>>> f5811b34
 build/
 node_modules/