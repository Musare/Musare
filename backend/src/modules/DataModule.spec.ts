// @ts-nocheck
import async from "async";
import chai, { expect } from "chai";
import sinon from "sinon";
import sinonChai from "sinon-chai";
import chaiAsPromised from "chai-as-promised";
import { ObjectId } from "mongodb";
import JobContext from "../JobContext";
import JobQueue from "../JobQueue";
import LogBook from "../LogBook";
import ModuleManager from "../ModuleManager";
import DataModule from "./DataModule";

chai.should();
chai.use(sinonChai);
chai.use(chaiAsPromised);

describe("Data Module", function () {
	const moduleManager = Object.getPrototypeOf(
		sinon.createStubInstance(ModuleManager)
	);
	moduleManager.logBook = sinon.createStubInstance(LogBook);
	moduleManager.jobQueue = sinon.createStubInstance(JobQueue);
	const dataModule = new DataModule(moduleManager);
	const jobContext = sinon.createStubInstance(JobContext);
	const testData = { abc: [] };

	before(async function () {
		await dataModule.startup();
		dataModule.redisClient = sinon.spy(dataModule.redisClient);
	});

	beforeEach(async function () {
		testData.abc = await async.map(Array(10), async () => {
<<<<<<< HEAD
			const result =
				await dataModule.collections?.abc.collection.insertOne({
					_id: new ObjectId(),
					name: `Test${Math.round(Math.random() * 1000)}`,
					autofill: {
						enabled: !!Math.floor(Math.random())
					},
					someNumbers: Array.from({
						length: Math.max(1, Math.round(Math.random() * 50))
					}).map(() => Math.round(Math.random() * 10000)),
					songs: Array.from({
						length: Math.max(1, Math.round(Math.random() * 10))
					}).map(() => ({
						_id: new ObjectId()
					})),
					createdAt: Date.now(),
					updatedAt: Date.now(),
					testData: true
				});
			return dataModule.collections?.abc.collection.findOne({
				_id: result?.insertedId
			});
=======
			const doc = {
				name: `Test${Math.round(Math.random() * 1000)}`,
				autofill: {
					enabled: !!Math.round(Math.random())
				},
				someNumbers: await async.map(
					Array(Math.round(Math.random() * 50)),
					async () => Math.round(Math.random() * 10000)
				),
				songs: await async.map(
					Array(Math.round(Math.random() * 10)),
					async () => ({
						_id: new ObjectId()
					})
				),
				createdAt: new Date(),
				updatedAt: new Date(),
				testData: true
			};
			const res = await dataModule.collections?.abc.collection.insertOne({
				...doc,
				testData: true
			});
			return { _id: res.insertedId, ...doc };
>>>>>>> b5a6d2eb
		});
	});

	it("module loaded and started", function () {
		moduleManager.logBook.log.should.have.been.called;
		dataModule.getName().should.equal("data");
		dataModule.getStatus().should.equal("STARTED");
	});

	describe("find job", function () {
		// Run cache test twice to validate mongo and redis sourced data
		[false, true, true].forEach(useCache => {
			const useCacheString = `${useCache ? "with" : "without"} cache`;

			it(`filter by one _id string ${useCacheString}`, async function () {
				const [document] = testData.abc;

				const find = await dataModule.find(jobContext, {
					collection: "abc",
					filter: { _id: document._id },
					limit: 1,
					useCache
				});

<<<<<<< HEAD
				find.should.be.an("object");
				find._id.should.deep.equal(document._id);
				find.createdAt.should.deep.equal(new Date(document.createdAt));
=======
				find.should.deep.equal({
					_id: document._id,
					autofill: {
						enabled: document.autofill.enabled
					},
					someNumbers: document.someNumbers,
					songs: document.songs,
					createdAt: document.createdAt,
					updatedAt: document.updatedAt
				});
>>>>>>> b5a6d2eb

				if (useCache) {
					dataModule.redisClient?.GET.should.have.been.called;
				}
			});

			it(`filter by name string ${useCacheString}`, async function () {
				const [document] = testData.abc;

				const find = await dataModule.find(jobContext, {
					collection: "abc",
					filter: { name: document.name },
					limit: 1,
					useCache
				});

				find.should.be.an("object");
				find._id.should.deep.equal(document._id);
				find.should.have.keys([
					"_id",
					"createdAt",
					"updatedAt",
					"autofill",
					"someNumbers",
					"songs"
				]);

				// Name is restricted, so it won't be returned and the query should not be cached
				find.should.not.have.keys(["name"]);
				dataModule.redisClient?.GET.should.not.have.been.called;
				dataModule.redisClient?.SET.should.not.have.been.called;
			});
		});

		it(`filter by normal array item`, async function () {
			const [document] = testData.abc;

			const resultDocument = await dataModule.find(jobContext, {
				collection: "abc",
				filter: { someNumbers: document.someNumbers[0] },
				limit: 1,
				useCache: false
			});

			resultDocument.should.be.an("object");
			resultDocument._id.should.deep.equal(document._id);
		});

		it(`filter by normal array item that doesn't exist`, async function () {
			const resultDocument = await dataModule.find(jobContext, {
				collection: "abc",
				filter: { someNumbers: -1 },
				limit: 1,
				useCache: false
			});

			expect(resultDocument).to.be.null;
		});

		it(`filter by schema array item`, async function () {
			const [document] = testData.abc;

			const resultDocument = await dataModule.find(jobContext, {
				collection: "abc",
				filter: { songs: { _id: document.songs[0]._id } },
				limit: 1,
				useCache: false
			});

			resultDocument.should.be.an("object");
			resultDocument._id.should.deep.equal(document._id);
		});

		it(`filter by schema array item, invalid`, async function () {
			const jobPromise = dataModule.find(jobContext, {
				collection: "abc",
				filter: { songs: { randomProperty: "Value" } },
				limit: 1,
				useCache: false
			});

			await expect(jobPromise).to.be.rejectedWith(
				`Key "randomProperty" does not exist in the schema.`
			);
		});

		it(`filter by schema array item with dot notation`, async function () {
			const [document] = testData.abc;

			const resultDocument = await dataModule.find(jobContext, {
				collection: "abc",
				filter: { "songs._id": document.songs[0]._id },
				limit: 1,
				useCache: false
			});

			resultDocument.should.be.an("object");
			resultDocument._id.should.deep.equal(document._id);
		});

		it(`filter by schema array item with dot notation, invalid`, async function () {
			const jobPromise = dataModule.find(jobContext, {
				collection: "abc",
				filter: { "songs.randomProperty": "Value" },
				limit: 1,
				useCache: false
			});

			await expect(jobPromise).to.be.rejectedWith(
				`Key "randomProperty" does not exist in the schema.`
			);
		});
	});

	describe("normalize projection", function () {
		const dataModuleProjection = Object.getPrototypeOf(dataModule);

		it(`basics`, function () {
			dataModuleProjection.normalizeProjection.should.be.a("function");
		});

		it(`empty object/array projection`, function () {
			const expectedResult = { projection: [], mode: "includeAllBut" };

			const resultWithArray = dataModuleProjection.normalizeProjection(
				[]
			);
			const resultWithObject = dataModuleProjection.normalizeProjection(
				{}
			);

			resultWithArray.should.deep.equal(expectedResult);
			resultWithObject.should.deep.equal(expectedResult);
		});

		it(`null/undefined projection`, function () {
			const expectedResult = { projection: [], mode: "includeAllBut" };

			const resultWithNull =
				dataModuleProjection.normalizeProjection(null);
			const resultWithUndefined =
				dataModuleProjection.normalizeProjection(undefined);
			const resultWithNothing =
				dataModuleProjection.normalizeProjection();

			resultWithNull.should.deep.equal(expectedResult);
			resultWithUndefined.should.deep.equal(expectedResult);
			resultWithNothing.should.deep.equal(expectedResult);
		});

		it(`simple exclude projection`, function () {
			const expectedResult = {
				projection: [["name", false]],
				mode: "includeAllBut"
			};

			const resultWithBoolean = dataModuleProjection.normalizeProjection({
				name: false
			});
			const resultWithNumber = dataModuleProjection.normalizeProjection({
				name: 0
			});

			resultWithBoolean.should.deep.equal(expectedResult);
			resultWithNumber.should.deep.equal(expectedResult);
		});

		it(`simple include projection`, function () {
			const expectedResult = {
				projection: [["name", true]],
				mode: "excludeAllBut"
			};

			const resultWithObject = dataModuleProjection.normalizeProjection({
				name: true
			});
			const resultWithArray = dataModuleProjection.normalizeProjection([
				"name"
			]);

			resultWithObject.should.deep.equal(expectedResult);
			resultWithArray.should.deep.equal(expectedResult);
		});

		it(`simple include/exclude projection`, function () {
			const expectedResult = {
				projection: [
					["color", false],
					["name", true]
				],
				mode: "excludeAllBut"
			};

			const result = dataModuleProjection.normalizeProjection({
				color: false,
				name: true
			});

			result.should.deep.equal(expectedResult);
		});

		it(`simple nested include projection`, function () {
			const expectedResult = {
				projection: [["location.city", true]],
				mode: "excludeAllBut"
			};

			const resultWithObject = dataModuleProjection.normalizeProjection({
				location: {
					city: true
				}
			});
			const resultWithArray = dataModuleProjection.normalizeProjection([
				"location.city"
			]);

			resultWithObject.should.deep.equal(expectedResult);
			resultWithArray.should.deep.equal(expectedResult);
		});

		it(`simple nested exclude projection`, function () {
			const expectedResult = {
				projection: [["location.city", false]],
				mode: "includeAllBut"
			};

			const result = dataModuleProjection.normalizeProjection({
				location: {
					city: false
				}
			});

			result.should.deep.equal(expectedResult);
		});

		it(`path collision`, function () {
			expect(() => {
				dataModuleProjection.normalizeProjection({
					location: {
						city: false
					},
					"location.city": true
				});
			}).to.throw("Path collision, non-unique key");
		});

		it(`path collision 2`, function () {
			expect(() => {
				dataModuleProjection.normalizeProjection({
					location: {
						city: {
							extra: false
						}
					},
					"location.city": true
				});
			}).to.throw(
				"Path collision! location.city.extra collides with location.city"
			);
		});

		// TODO add more test cases
	});

	afterEach(async function () {
		sinon.reset();
		await dataModule.collections?.abc.collection.deleteMany({
			testData: true
		});
	});

	after(async function () {
		await dataModule.shutdown();
	});
});<|MERGE_RESOLUTION|>--- conflicted
+++ resolved
@@ -32,13 +32,12 @@
 
 	beforeEach(async function () {
 		testData.abc = await async.map(Array(10), async () => {
-<<<<<<< HEAD
 			const result =
 				await dataModule.collections?.abc.collection.insertOne({
 					_id: new ObjectId(),
 					name: `Test${Math.round(Math.random() * 1000)}`,
 					autofill: {
-						enabled: !!Math.floor(Math.random())
+						enabled: !!Math.round(Math.random())
 					},
 					someNumbers: Array.from({
 						length: Math.max(1, Math.round(Math.random() * 50))
@@ -55,32 +54,6 @@
 			return dataModule.collections?.abc.collection.findOne({
 				_id: result?.insertedId
 			});
-=======
-			const doc = {
-				name: `Test${Math.round(Math.random() * 1000)}`,
-				autofill: {
-					enabled: !!Math.round(Math.random())
-				},
-				someNumbers: await async.map(
-					Array(Math.round(Math.random() * 50)),
-					async () => Math.round(Math.random() * 10000)
-				),
-				songs: await async.map(
-					Array(Math.round(Math.random() * 10)),
-					async () => ({
-						_id: new ObjectId()
-					})
-				),
-				createdAt: new Date(),
-				updatedAt: new Date(),
-				testData: true
-			};
-			const res = await dataModule.collections?.abc.collection.insertOne({
-				...doc,
-				testData: true
-			});
-			return { _id: res.insertedId, ...doc };
->>>>>>> b5a6d2eb
 		});
 	});
 
@@ -105,11 +78,6 @@
 					useCache
 				});
 
-<<<<<<< HEAD
-				find.should.be.an("object");
-				find._id.should.deep.equal(document._id);
-				find.createdAt.should.deep.equal(new Date(document.createdAt));
-=======
 				find.should.deep.equal({
 					_id: document._id,
 					autofill: {
@@ -120,7 +88,6 @@
 					createdAt: document.createdAt,
 					updatedAt: document.updatedAt
 				});
->>>>>>> b5a6d2eb
 
 				if (useCache) {
 					dataModule.redisClient?.GET.should.have.been.called;
