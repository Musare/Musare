// @ts-nocheck
import mongoose from "mongoose";
import { Types, DocumentAttribute, DefaultSchema } from "../types/Collections";

export type AbcCollection = DefaultSchema & {
	document: {
		name: DocumentAttribute<{ type: Types.String }>;
		autofill: {
			enabled: DocumentAttribute<{
				type: BooleanConstructor;
				required: false;
				restricted: true;
			}>;
		};
	};
};

// validate: async (value: any) => {
// 	if (!mongoose.Types.ObjectId.isValid(value))
// 		throw new Error("Value is not a valid ObjectId");
// }

// validate: async (value: any) => {
// 	if (value.length < 1 || value.length > 64)
// 		throw new Error("Name must be 1-64 characters");
// 	if (!/^[\p{Letter}0-9 .'_-]+$/gu.test(value))
// 		throw new Error("Invalid name provided");
// 	if (value.replaceAll(/[ .'_-]/g, "").length === 0)
// 		throw new Error(
// 			"Name must contain at least 1 letter or number"
// 		);
// }

export const schema: AbcCollection = {
	document: {
		_id: {
			type: Types.ObjectId,
			required: true,
			cacheKey: true
		},
		createdAt: {
			type: Types.Date,
			required: true
		},
		updatedAt: {
			type: Types.Date,
			required: true
		},
		name: {
			type: Types.String,
			required: true,
			restricted: true
		},
		autofill: {
<<<<<<< HEAD
			type: Types.Schema,
			schema: {
				enabled: {
					type: Types.Boolean,
					required: false,
					restricted: true // TODO: Set to false when empty 2nd layer object fixed
				}
			}
		},
		someNumbers: {
			type: Types.Array,
			item: {
				type: Types.Number
			}
		},
		songs: {
			type: Types.Array,
			item: {
				type: Types.Schema,
				schema: {
					_id: {
						type: Types.ObjectId,
						required: true
					}
				}
=======
			enabled: {
				type: Boolean,
				required: false,
				restricted: false
>>>>>>> 16d6aa88
			}
		}
	},
	timestamps: true,
	version: 1
};<|MERGE_RESOLUTION|>--- conflicted
+++ resolved
@@ -52,13 +52,12 @@
 			restricted: true
 		},
 		autofill: {
-<<<<<<< HEAD
 			type: Types.Schema,
 			schema: {
 				enabled: {
 					type: Types.Boolean,
 					required: false,
-					restricted: true // TODO: Set to false when empty 2nd layer object fixed
+					restricted: false
 				}
 			}
 		},
@@ -78,12 +77,6 @@
 						required: true
 					}
 				}
-=======
-			enabled: {
-				type: Boolean,
-				required: false,
-				restricted: false
->>>>>>> 16d6aa88
 			}
 		}
 	},
