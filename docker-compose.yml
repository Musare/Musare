--- conflicted
+++ resolved
@@ -7,15 +7,12 @@
       dockerfile: ./backend/Dockerfile
       target: musare_backend
       args:
-        BACKEND_MODE: "${BACKEND_MODE:-prod}"
+        BACKEND_MODE: "${BACKEND_MODE:-production}"
     restart: ${RESTART_POLICY:-unless-stopped}
     volumes:
       - ./backend/config:/opt/app/config
     environment:
-<<<<<<< HEAD
-      - BACKEND_MODE=${BACKEND_MODE:-prod}
-      - CONTAINER_MODE=${CONTAINER_MODE:-prod}
-=======
+      - BACKEND_MODE=${BACKEND_MODE:-production}
       - CONTAINER_MODE=${CONTAINER_MODE:-production}
       - MUSARE_SITENAME=${MUSARE_SITENAME:-Musare}
       - MUSARE_DEBUG_VERSION=${MUSARE_DEBUG_VERSION:-true}
@@ -27,7 +24,6 @@
       - MONGO_USER_USERNAME=${MONGO_USER_USERNAME}
       - MONGO_USER_PASSWORD=${MONGO_USER_PASSWORD}
       - REDIS_PASSWORD=${REDIS_PASSWORD}
->>>>>>> f5811b34
     links:
       - mongo
       - redis
